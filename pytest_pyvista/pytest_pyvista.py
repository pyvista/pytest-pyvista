--- conflicted
+++ resolved
@@ -14,11 +14,7 @@
 import pytest
 import pyvista
 
-<<<<<<< HEAD
 if TYPE_CHECKING:  # pragma: no cover
-=======
-if TYPE_CHECKING:
->>>>>>> dfec4474
     from collections.abc import Generator
 
     from pyvista import Plotter
@@ -231,10 +227,9 @@
 
         # cached image name. We remove the first 5 characters of the function name
         # "test_" to get the name for the image.
-<<<<<<< HEAD
         image_name = _image_name_from_test_name(test_name)
-        image_filename = os.path.join(self.cache_dir, image_name)  # noqa: PTH118
-        gen_image_filename = None if self.generated_image_dir is None else os.path.join(self.generated_image_dir, image_name)  # noqa: PTH118
+        image_filename = Path(self.cache_dir, image_name)
+        gen_image_filename = None if self.generated_image_dir is None else Path(self.generated_image_dir, image_name)
 
         skip_windows = os.name == "nt" and self.windows_skip_image_cache
         skip_macos = platform.system() == "Darwin" and self.macos_skip_image_cache
@@ -243,14 +238,7 @@
             return
         VISITED_CACHED_IMAGE_NAMES.add(image_name)
 
-        if not os.path.isfile(image_filename) and not (self.allow_unused_generated or self.add_missing_images or self.reset_image_cache):  # noqa: PTH113
-=======
-        image_name = test_name[5:] + ".png"
-        image_filename = Path(self.cache_dir, image_name)
-        gen_image_filename = None if self.generated_image_dir is None else Path(self.generated_image_dir, image_name)
-
         if not image_filename.is_file() and not (self.allow_unused_generated or self.add_missing_images or self.reset_image_cache):
->>>>>>> dfec4474
             # Raise error since the cached image does not exist and will not be added later
 
             # Save images as needed before error
