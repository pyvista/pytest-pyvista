"""pytest-pyvista module."""

from __future__ import annotations

import contextlib
import importlib
import json
import os
from pathlib import Path
import platform
import shutil
import sys
from typing import TYPE_CHECKING
from typing import Callable
from typing import Literal
from typing import cast
import uuid
import warnings

import pytest
import pyvista
from pyvista import Plotter
import vtkmodules

if TYPE_CHECKING:  # pragma: no cover
    from collections.abc import Generator

VISITED_CACHED_IMAGE_NAMES: set[str] = set()
SKIPPED_CACHED_IMAGE_NAMES: set[str] = set()


def _get_env_info() -> str:
    system = platform.system()
    if system == "Darwin":
        system = "macOS"

    return "_".join(
        [
            f"{system}-{platform.release()}",
            f"py-{sys.version_info.major}.{sys.version_info.minor}.{sys.version_info.micro}",
            f"pyvista-{pyvista.__version__}",
            f"vtk-{vtkmodules.__version__}",
        ]
    )


ENV_INFO = _get_env_info()


class RegressionError(RuntimeError):
    """Error when regression does not meet the criteria."""


class RegressionFileNotFound(FileNotFoundError):  # noqa: N818
    """
    Error when regression file is not found.

    DO NOT USE, maintained for backwards-compatibility only.
    Use RegressionFileNotFoundError instead.
    """


class RegressionFileNotFoundError(RegressionFileNotFound):
    """Error when regression file is not found."""


def pytest_addoption(parser) -> None:  # noqa: ANN001
    """Adds new flag options to the pyvista plugin."""  # noqa: D401
    _add_common_pytest_options(parser)

    group = parser.getgroup("pyvista")
    group.addoption(
        "--reset_image_cache",
        action="store_true",
        help="Reset the images in the PyVista cache.",
    )
    group.addoption("--ignore_image_cache", action="store_true", help="Ignores the image cache.")
    group.addoption(
        "--allow_unused_generated",
        action="store_true",
        help="Prevent test failure if a generated test image has no use.",
    )
    group.addoption(
        "--add_missing_images",
        action="store_true",
        help="Adds images to cache if missing.",
    )
    group.addoption(
        "--reset_only_failed",
        action="store_true",
        help="Reset only the failed images in the PyVista cache.",
    )
    group.addoption(
<<<<<<< HEAD
        "--disallow_unused_cache",
        action="store_true",
        help="Report test failure if there are any images in the cache which are not compared to any generated images.",
=======
        "--generate_subdirs",
        action="store_true",
        help="Save generated images to sub-directories.",
    )
    group.addoption(
        "--failed_image_dir",
        action="store",
        help="Path to dump images from failed tests from the current run.",
>>>>>>> 56411411
    )
    group.addoption(
        "--allow_useless_fixture",
        action="store_true",
        help="Prevent test failure if the `verify_image_cache` fixture is used but no images are generated.",
    )

    # Doc-specific test options
    group.addoption(
        "--doc_mode",
        action="store_true",
        help="Enable documentation image testing.",
    )
    group.addoption(
        "--doc_images_dir",
        action="store",
        help="Path to the documentation images.",
    )
    parser.addini(
        "doc_images_dir",
        default=None,
        help="Path to the documentation images.",
    )
    _add_common_pytest_options(parser, doc=True)


def _add_common_pytest_options(parser, *, doc: bool = False) -> None:  # noqa: ANN001
    prefix = "doc_" if doc else ""
    group = parser.getgroup("pyvista")
    group.addoption(
        f"--{prefix}image_cache_dir",
        action="store",
        help="Path to the image cache folder.",
    )
    parser.addini(
        f"{prefix}image_cache_dir",
        default=None if doc else "image_cache_dir",
        help="Path to the image cache folder.",
    )
    group.addoption(
        f"--{prefix}generated_image_dir",
        action="store",
        help="Path to dump test images from the current run.",
    )
    parser.addini(
        f"{prefix}generated_image_dir",
        default=None,
        help="Path to dump test images from the current run.",
    )
    group.addoption(
        f"--{prefix}failed_image_dir",
        action="store",
        help="Path to dump images from failed tests from the current run.",
    )
    parser.addini(
        f"{prefix}failed_image_dir",
        default=None,
        help="Path to dump images from failed tests from the current run.",
    )


class VerifyImageCache:
    """
    Control image caching for testing.

    Image cache files are named according to ``test_name``.
    Multiple calls to an instance of this class will append
    `_X` to the name after the first one.  That is, files
    ``{test_name}``, ``{test_name}_1``, and ``{test_name}_2``
    will be saved if called 3 times.

    Parameters
    ----------
    test_name : str
        Name of test to save.  It is used to define the name of image cache
        file or sub-directory.

    cache_dir : Path
        Directory for image cache comparisons.

    error_value : float, default: 500
        Threshold value for determining if two images are not similar enough in
        a test.

    warning_value : float, default: 200
        Threshold value to warn that two images are different but not enough to
        fail the test.

    var_error_value : float, default: 1000
        Same as error_value but for high variance tests.

    var_warning_value : float, default 1000
        Same as warning_value but for high variance tests.

    generated_image_dir : Path, optional
        Directory to save generated images.  If not specified, no generated
        images are saved.

    failed_image_dir : Path, optional
        Directory to save failed images.  If not specified, no generated
        images are saved.

    Examples
    --------
    Create an image cache directory named image_cache and check a simple
    plotter against it. Since ``image_cache`` doesn't exist, it will be created
    and basic.png will be added to it. Subsequent calls to ``verif`` will
    compare the plotter against the cached image.

    >>> import pyvista as pv
    >>> from pytest_pyvista import VerifyImageCache
    >>> pl = pv.Plotter(off_screen=True)
    >>> pl.add_mesh(pv.Sphere())
    >>> verif = VerifyImageCache("test_basic", "image_cache")
    >>> verif(pl)

    """

    reset_image_cache = False
    ignore_image_cache = False
    allow_unused_generated = False
    add_missing_images = False
    reset_only_failed = False
    generate_subdirs = None

    def __init__(  # noqa: PLR0913
        self,
        test_name: str,
        cache_dir: Path,
        *,
        error_value: float = 500.0,
        warning_value: float = 200.0,
        var_error_value: float = 1000.0,
        var_warning_value: float = 1000.0,
        generated_image_dir: Path | None = None,
        failed_image_dir: Path | None = None,
    ) -> None:
        """Initialize VerifyImageCache."""
        self.test_name = test_name

        # handle paths
        if not cache_dir.is_dir():
            _ensure_dir_exists(cache_dir, msg_name="cache image dir")
        self.cache_dir = cache_dir

        if generated_image_dir is not None:
            _ensure_dir_exists(generated_image_dir, msg_name="generated image dir")
        self.generated_image_dir = generated_image_dir

        self.failed_image_dir = failed_image_dir

        self.error_value = error_value
        self.warning_value = warning_value
        self.var_error_value = var_error_value
        self.var_warning_value = var_warning_value

        self.high_variance_test = False
        self.windows_skip_image_cache = False
        self.macos_skip_image_cache = False

        self.skip = False
        self.n_calls = 0

    @staticmethod
    def _is_skipped(*, skip: bool, windows_skip_image_cache: bool, macos_skip_image_cache: bool, ignore_image_cache: bool) -> bool:
        skip_windows = os.name == "nt" and windows_skip_image_cache
        skip_macos = platform.system() == "Darwin" and macos_skip_image_cache
        return skip or ignore_image_cache or skip_windows or skip_macos

    def __call__(self, plotter: Plotter) -> None:  # noqa: C901, PLR0912, PLR0915
        """
        Either store or validate an image.

        Parameters
        ----------
        plotter : pyvista.Plotter
            The Plotter object that is being closed.

        """

        def remove_plotter_close_callback() -> None:
            # Make sure this doesn't get called again if this plotter doesn't close properly
            # This is typically needed if an error is raised by this function
            plotter._before_close_callback = None  # noqa: SLF001

        test_name = f"{self.test_name}_{self.n_calls}" if self.n_calls > 0 else self.test_name
        self.n_calls += 1

        if self.high_variance_test:
            allowed_error = self.var_error_value
            allowed_warning = self.var_warning_value
        else:
            allowed_error = self.error_value
            allowed_warning = self.warning_value

        # cached image name. We remove the first 5 characters of the function name
        # "test_" to get the name for the image.
        image_name = _image_name_from_test_name(test_name)
        image_filename = Path(self.cache_dir, image_name)
        image_dirname = Path(self.cache_dir, Path(image_name).stem)

        cached_image_paths = _get_file_paths(image_dirname, ext="png") if image_dirname.is_dir() else [image_filename]
        current_cached_image = cached_image_paths[0]

        if VerifyImageCache._is_skipped(
            skip=self.skip,
            windows_skip_image_cache=self.windows_skip_image_cache,
            macos_skip_image_cache=self.macos_skip_image_cache,
            ignore_image_cache=self.ignore_image_cache,
        ):
            SKIPPED_CACHED_IMAGE_NAMES.add(image_name)
            return
        VISITED_CACHED_IMAGE_NAMES.add(image_name)

        if not current_cached_image.is_file() and not (self.allow_unused_generated or self.add_missing_images or self.reset_image_cache):
            # Raise error since the cached image does not exist and will not be added later

            # Save images as needed before error
            if self.generated_image_dir is not None:
                self._save_generated_image(plotter, image_name=image_name)
            if self.failed_image_dir is not None:
                self._save_failed_test_images("error", plotter, image_name)

            remove_plotter_close_callback()
            msg = f"{current_cached_image} does not exist in image cache"
            raise RegressionFileNotFoundError(msg)

        if (self.add_missing_images and not current_cached_image.is_file()) or (self.reset_image_cache and not self.reset_only_failed):
            plotter.screenshot(current_cached_image)

        if self.generated_image_dir is not None:
            self._save_generated_image(plotter, image_name=image_name)

        if not Path(current_cached_image).is_file() and self.allow_unused_generated:
            # Test image has been generated, but cached image does not exist
            # The generated image is considered unused, so exit safely before image
            # comparison to avoid a FileNotFoundError
            return

        test_name_no_prefix = test_name.removeprefix("test_")
        warn_msg, fail_msg = _test_compare_images(
            test_name=test_name_no_prefix,
            test_image=plotter,
            cached_image=str(current_cached_image),
            allowed_error=allowed_error,
            allowed_warning=allowed_warning,
        )

        # Try again and compare with other cached images
        if fail_msg and len(cached_image_paths) > 1:
            # Compare build image to other known valid versions
            msg_start = "This test has multiple cached images. It initially failed (as above)"
            for path in cached_image_paths:
                error = pyvista.compare_images(plotter, str(path))
                if _check_compare_fail(test_name, error, allowed_error=allowed_error) is None:
                    # Convert failure into a warning
                    warn_msg = fail_msg + (f"\n{msg_start} but passed when compared to:\n\t{path}")
                    fail_msg = None
                    current_cached_image = path
                    break
            else:  # Loop completed - test still fails
                fail_msg += f"\n{msg_start} and failed again for all images in:\n\t{Path(self.cache_dir, test_name_no_prefix)!s}"

        if fail_msg:
            if self.failed_image_dir is not None:
                self._save_failed_test_images("error", plotter, image_name)
            if self.reset_only_failed:
                warnings.warn(
                    f"{fail_msg}\nThis image will be reset in the cache.",
                    stacklevel=2,
                )
                plotter.screenshot(current_cached_image)
            else:
                remove_plotter_close_callback()
                raise RegressionError(fail_msg)

        if warn_msg:
            parent_dir: Literal["errors_as_warning", "warning"] = "errors_as_warning" if image_dirname.is_dir() else "warning"
            if self.failed_image_dir is not None:
                self._save_failed_test_images(parent_dir, plotter, image_name, cache_image_path=current_cached_image)
            warnings.warn(warn_msg, stacklevel=2)

    def _save_generated_image(self, plotter: pyvista.Plotter, image_name: str, parent_dir: Path | None = None) -> None:
        parent = cast("Path", self.generated_image_dir) if parent_dir is None else parent_dir
        generated_image_path = parent / Path(image_name).with_suffix("") / (ENV_INFO + ".png") if self.generate_subdirs else parent / image_name
        generated_image_path.parent.mkdir(exist_ok=True, parents=True)
        plotter.screenshot(generated_image_path)

    def _save_failed_test_images(
        self,
        error_or_warning: Literal["error", "warning", "errors_as_warning"],
        plotter: Plotter,
        image_name: str,
        cache_image_path: Path | None = None,
    ) -> None:
        """Save test image from cache and from test to the failed image dir."""

        def _make_failed_test_image_dir(
            errors_or_warnings: Literal["errors", "warnings", "errors_as_warnings"], from_cache_or_test: Literal["from_cache", "from_test"]
        ) -> Path:
            # Check was done earlier to verify this is not None
            failed_image_dir = cast("str", self.failed_image_dir)
            dest_dir = Path(failed_image_dir, errors_or_warnings, from_cache_or_test)
            dest_dir.mkdir(exist_ok=True, parents=True)
            return dest_dir

        def _save_single_cache_image(path: Path) -> None:
            rel = Path(path).relative_to(self.cache_dir)
            from_cache_dir = _make_failed_test_image_dir(error_dirname, "from_cache")
            dest_path = from_cache_dir / rel
            dest_path.parent.mkdir(exist_ok=True, parents=True)
            shutil.copy(path, dest_path)

        error_dirname = cast("Literal['errors', 'warnings', 'errors_as_warnings']", error_or_warning + "s")

        from_test_dir = _make_failed_test_image_dir(error_dirname, "from_test")
        self._save_generated_image(plotter, image_name=image_name, parent_dir=from_test_dir)

        cached_image = Path(self.cache_dir, image_name) if cache_image_path is None else cache_image_path
        if cached_image.is_file():
            # Save single cache file
            _save_single_cache_image(cached_image)
        elif (image_dir := cached_image.with_suffix("")).is_dir():
            # Save multiple cached files
            for path in _get_file_paths(image_dir, ext="png"):
                _save_single_cache_image(path)


def _image_name_from_test_name(test_name: str) -> str:
    return test_name[5:] + ".png"


def _test_name_from_image_name(image_name: str) -> str:
    def remove_suffix(s: str) -> str:
        """Remove integer and png suffix."""
        no_png_ext = s[:-4]
        parts = no_png_ext.split("_")
        if len(parts) > 1:
            try:
                int(parts[-1])
                parts = parts[:-1]  # Remove the integer suffix
            except ValueError:
                pass  # Last part is not an integer; do nothing
        return "_".join(parts)

    return "test_" + remove_suffix(image_name)


def _get_file_paths(dir_: Path, ext: str) -> list[Path]:
    """Get all paths of files with a specific extension inside a directory tree."""
    return sorted(dir_.rglob(f"*.{ext}"))


def _test_compare_images(
    test_name: str, test_image: str | pyvista.Plotter, cached_image: str | pyvista.Plotter, allowed_error: float, allowed_warning: float
) -> tuple[str | None, str | None]:
    # Check if test should fail or warn
    error = pyvista.compare_images(test_image, cached_image)
    fail_msg = _check_compare_fail(test_name, error, allowed_error)
    warn_msg = _check_compare_warn(test_name, error, allowed_warning)
    return warn_msg, fail_msg


def _check_compare_fail(test_name: str, error_: float, allowed_error: float) -> str | None:
    if error_ > allowed_error:
        return f"{test_name} Exceeded image regression error of {allowed_error} with an image error equal to: {error_}"
    return None


def _check_compare_warn(test_name: str, error_: float, allowed_warning: float) -> str | None:
    if error_ > allowed_warning:
        return f"{test_name} Exceeded image regression warning of {allowed_warning} with an image error of {error_}"
    return None


@pytest.hookimpl
def pytest_terminal_summary(terminalreporter, exitstatus, config) -> None:  # noqa: ANN001, ARG001
    """Execute after the whole test run completes."""
    if hasattr(config, "workerinput"):
        # on an pytest-xdist worker node, exit early
        return

    if config.getoption("disallow_unused_cache"):
        value = _get_option_from_config_or_ini(config, "image_cache_dir")
        cache_path = Path(cast("Path", value))
        cached_image_names = {f.name for f in cache_path.glob("*.png")}

        image_names_dir = getattr(config, "image_names_dir", None)
        if image_names_dir:
            visited_cached_image_names = _combine_temp_jsons(image_names_dir, "visited")
            skipped_cached_image_names = _combine_temp_jsons(image_names_dir, "skipped")
        else:
            visited_cached_image_names = set()
            skipped_cached_image_names = set()

        unused_cached_image_names = cached_image_names - visited_cached_image_names - skipped_cached_image_names

        # Exclude images from skipped tests where multiple images are generated
        unused_skipped = unused_cached_image_names.copy()
        for image_name in unused_cached_image_names:
            base_image_name = _image_name_from_test_name(_test_name_from_image_name(image_name))
            if base_image_name in skipped_cached_image_names:
                unused_skipped.remove(image_name)

        if unused_skipped:
            tr = terminalreporter
            tr.ensure_newline()
            tr.section("pytest-pyvista ERROR", sep="=", red=True, bold=True)
            tr.line(f"Unused cached image file(s) detected ({len(unused_skipped)}). The following images are", red=True)
            tr.line("cached, but were not generated or skipped by any of the tests:", red=True)
            tr.line(f"{sorted(unused_skipped)}", yellow=True)
            tr.line("")
            tr.line("These images should either be removed from the cache, or the corresponding", red=True)
            tr.line("tests should be modified to ensure an image is generated for comparison.", red=True)
            pytest.exit("Unused cache images", returncode=pytest.ExitCode.TESTS_FAILED)

    VISITED_CACHED_IMAGE_NAMES.clear()
    SKIPPED_CACHED_IMAGE_NAMES.clear()


def _ensure_dir_exists(dirpath: str | Path, msg_name: str) -> None:
    if not Path(dirpath).is_dir():
        msg = f"pyvista test {msg_name}: {dirpath} does not yet exist.  Creating dir."
        warnings.warn(msg, stacklevel=2)

        # exist_ok to allow for multi-threading
        Path(dirpath).mkdir(exist_ok=True, parents=True)


def _get_option_from_config_or_ini(pytestconfig: pytest.Config, option: str, *, is_dir: bool = False) -> Path | None:
    value = pytestconfig.getoption(option)
    if value is None:
        value = pytestconfig.getini(option)

    if value is None:
        return value

    return pytestconfig.rootpath / value if is_dir else value


@pytest.hookimpl(tryfirst=True, hookwrapper=True)
def pytest_runtest_makereport(item, call) -> Generator:  # noqa: ANN001, ARG001
    """Store test results for inspection."""
    outcome = yield
    if outcome:
        rep = outcome.get_result()

        # Mark cached image as skipped if test was skipped during setup or execution
        if rep.when in ["call", "setup"] and rep.skipped:
            SKIPPED_CACHED_IMAGE_NAMES.add(_image_name_from_test_name(item.name))

        # Attach the report to the item so fixtures/finalizers can inspect it
        setattr(item, f"rep_{rep.when}", rep)


class _ChainedCallbacks:
    def __init__(self, *funcs: Callable[[Plotter], None]) -> None:
        """Chainable callbacks for pyvista.Plotter.show method."""
        self.funcs = funcs

    def __call__(self, plotter: Plotter) -> None:
        """Call all input functions in chain for the given Plotter instance."""
        for f in self.funcs:
            f(plotter)


@pytest.hookimpl
def pytest_configure(config: pytest.Config) -> None:
    """Configure pytest session."""
    if config.getoption("doc_mode"):
        from pytest_pyvista.doc_mode import _DocModeInfo  # noqa: PLC0415

        _DocModeInfo.init_dirs(config)

    # create a image names directory for individual or multiple workers to write to
    if config.getoption("disallow_unused_cache"):
        config.image_names_dir = Path(config.cache.makedir("pyvista"))
        config.image_names_dir.mkdir(exist_ok=True)

        # ensure this directory is empty as it might be left over from a previous test
        with contextlib.suppress(OSError):
            for filename in config.image_names_dir.iterdir():
                filename.unlink()


@pytest.fixture
def verify_image_cache(
    request: pytest.FixtureRequest,
    pytestconfig: pytest.Config,
    monkeypatch: pytest.MonkeyPatch,
) -> Generator[VerifyImageCache, None, None]:
    """Check cached images against test images for PyVista."""
    # Set CMD options in class attributes
    VerifyImageCache.reset_image_cache = pytestconfig.getoption("reset_image_cache")
    VerifyImageCache.ignore_image_cache = pytestconfig.getoption("ignore_image_cache")
    VerifyImageCache.allow_unused_generated = pytestconfig.getoption("allow_unused_generated")
    VerifyImageCache.add_missing_images = pytestconfig.getoption("add_missing_images")
    VerifyImageCache.reset_only_failed = pytestconfig.getoption("reset_only_failed")
    VerifyImageCache.generate_subdirs = pytestconfig.getoption("generate_subdirs")

    cache_dir = cast("Path", _get_option_from_config_or_ini(pytestconfig, "image_cache_dir", is_dir=True))
    gen_dir = _get_option_from_config_or_ini(pytestconfig, "generated_image_dir", is_dir=True)
    failed_dir = _get_option_from_config_or_ini(pytestconfig, "failed_image_dir", is_dir=True)

    verify_image_cache = VerifyImageCache(
        test_name=request.node.name,
        cache_dir=cache_dir,
        generated_image_dir=gen_dir,
        failed_image_dir=failed_dir,
    )

    # Wrapping call to `Plotter.show` to inject the image cache callback
    def func_show(*args, **kwargs) -> None:  # noqa: ANN002, ANN003
        key = "before_close_callback"
        user_callback = kwargs.get(key, lambda *a: ...)  # noqa: ARG005

        if user_callback is None:  # special case encountered when using the `plot` property of pyvista objects
            user_callback = lambda *a: ...  # noqa: ARG005, E731

        # Set kwargs to None in order to get the callback from the
        # global theme one which is patched by the current callback.
        # This is done to make sure that the weak ref `_before_close_callback` is not dead
        # when using `auto_close=False` on the plotter
        # See https://github.com/pyvista/pytest-pyvista/issues/172
        callback = _ChainedCallbacks(user_callback, verify_image_cache)
        kwargs[key] = None

        monkeypatch.setattr(pyvista.global_theme, "before_close_callback", callback)

        return old_show(*args, **kwargs)

    old_show = Plotter.show
    monkeypatch.setattr(Plotter, "show", func_show)

    yield verify_image_cache

    # Check if the fixture was not used
    # Value from fixture takes precedence over value set by CLI
    allow_useless_fixture = getattr(verify_image_cache, "allow_useless_fixture", None)
    if allow_useless_fixture is None:
        allow_useless_fixture = pytestconfig.getoption("allow_useless_fixture")

    skipped = VerifyImageCache._is_skipped(  # noqa: SLF001
        skip=verify_image_cache.skip,
        windows_skip_image_cache=verify_image_cache.windows_skip_image_cache,
        macos_skip_image_cache=verify_image_cache.macos_skip_image_cache,
        ignore_image_cache=verify_image_cache.ignore_image_cache,
    )
    if not allow_useless_fixture and not skipped:
        # Retrieve test call report
        rep_call = getattr(request.node, "rep_call", None)

        if rep_call and rep_call.passed and verify_image_cache.n_calls == 0:
            pytest.fail(
                "Fixture `verify_image_cache` is used but no images were generated.\n"
                "Did you forget to call `show` or `plot`, or set `verify_image_cache.allow_useless_fixture=True`?."
            )


def _combine_temp_jsons(json_dir: Path, prefix: str = "") -> set[str]:
    # Read all JSON files from a directory and combine into single set
    combined_data: set[str] = set()
    if json_dir.exists():
        for json_file in json_dir.glob(f"{prefix}*.json"):
            with json_file.open() as f:
                data = json.load(f)
                combined_data.update(data)

    return combined_data


@pytest.hookimpl
def pytest_sessionfinish(session: pytest.Session, exitstatus: int) -> None:  # noqa: ARG001
    """Write skipped and visited image names to disk."""
    image_names_dir = getattr(session.config, "image_names_dir", None)
    if image_names_dir:
        test_id = uuid.uuid4()
        visited_file = image_names_dir / f"visited_{test_id}_cache_names.json"
        skipped_file = image_names_dir / f"skipped_{test_id}_cache_names.json"

        # Fixed: Write JSON instead of plain text
        visited_file.write_text(json.dumps(list(VISITED_CACHED_IMAGE_NAMES)))
        skipped_file.write_text(json.dumps(list(SKIPPED_CACHED_IMAGE_NAMES)))


def pytest_unconfigure(config: pytest.Config) -> None:
    """Remove temporary files."""
    if config.getoption("doc_mode"):
        from pytest_pyvista.doc_mode import _DocModeInfo  # noqa: PLC0415

        for tempdir in _DocModeInfo._tempdirs:  # noqa: SLF001
            tempdir.cleanup()
        _DocModeInfo._tempdirs = []  # noqa: SLF001


def pytest_ignore_collect(collection_path: Path, config: pytest.Config) -> bool | None:  # noqa: ARG001
    """Block regular file collection entirely when using --doc_mode."""
    if config.getoption("doc_mode"):
        return True
    return None


def pytest_collection_modifyitems(session: pytest.Session, config: pytest.Config, items: list[pytest.Item]) -> None:
    """Collect tests from doc images when --doc_mode is enabled."""
    if config.getoption("doc_mode"):
        items.clear()  # Clear previously collected items

        # Import the doc images module
        module_name = "pytest_pyvista.doc_mode"
        doc_module = importlib.import_module(module_name)
        module_file = Path(cast("Path", doc_module.__file__))

        # Collect test items from the module
        module_collector = pytest.Module.from_parent(parent=session, path=module_file)
        collected_items = list(module_collector.collect())
        items.extend(collected_items)<|MERGE_RESOLUTION|>--- conflicted
+++ resolved
@@ -81,6 +81,11 @@
         help="Prevent test failure if a generated test image has no use.",
     )
     group.addoption(
+        "--generate_subdirs",
+        action="store_true",
+        help="Save generated images to sub-directories.",
+    )
+    group.addoption(
         "--add_missing_images",
         action="store_true",
         help="Adds images to cache if missing.",
@@ -91,20 +96,9 @@
         help="Reset only the failed images in the PyVista cache.",
     )
     group.addoption(
-<<<<<<< HEAD
         "--disallow_unused_cache",
         action="store_true",
         help="Report test failure if there are any images in the cache which are not compared to any generated images.",
-=======
-        "--generate_subdirs",
-        action="store_true",
-        help="Save generated images to sub-directories.",
-    )
-    group.addoption(
-        "--failed_image_dir",
-        action="store",
-        help="Path to dump images from failed tests from the current run.",
->>>>>>> 56411411
     )
     group.addoption(
         "--allow_useless_fixture",
