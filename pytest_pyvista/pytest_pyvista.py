"""pytest-pyvista module."""

from __future__ import annotations

import os
from pathlib import Path
import platform
import shutil
from typing import TYPE_CHECKING
from typing import Literal
from typing import cast
import warnings

import pytest
import pyvista

<<<<<<< HEAD
if TYPE_CHECKING:  # pragma: no cover
=======
if TYPE_CHECKING:
    from collections.abc import Generator

>>>>>>> dfec4474
    from pyvista import Plotter


class RegressionError(RuntimeError):
    """Error when regression does not meet the criteria."""


class RegressionFileNotFound(FileNotFoundError):  # noqa: N818
    """
    Error when regression file is not found.

    DO NOT USE, maintained for backwards-compatibility only.
    Use RegressionFileNotFoundError instead.
    """


class RegressionFileNotFoundError(RegressionFileNotFound):
    """Error when regression file is not found."""


def pytest_addoption(parser) -> None:  # noqa: ANN001
    """Adds new flag options to the pyvista plugin."""  # noqa: D401
    group = parser.getgroup("pyvista")
    group.addoption(
        "--reset_image_cache",
        action="store_true",
        help="Reset the images in the PyVista cache.",
    )
    group.addoption("--ignore_image_cache", action="store_true", help="Ignores the image cache.")
    group.addoption(
        "--allow_unused_generated",
        action="store_true",
        help="Prevent test failure if a generated test image has no use.",
    )
    group.addoption(
        "--generated_image_dir",
        action="store",
        help="Path to dump test images from the current run.",
    )
    parser.addini(
        "generated_image_dir",
        default=None,
        help="Path to dump test images from the current run.",
    )
    group.addoption(
        "--failed_image_dir",
        action="store",
        help="Path to dump images from failed tests from the current run.",
    )
    parser.addini(
        "failed_image_dir",
        default=None,
        help="Path to dump images from failed tests from the current run.",
    )
    group.addoption(
        "--add_missing_images",
        action="store_true",
        help="Adds images to cache if missing.",
    )
    group.addoption(
        "--image_cache_dir",
        action="store",
        help="Path to the image cache folder.",
    )
    parser.addini(
        "image_cache_dir",
        default="image_cache_dir",
        help="Path to the image cache folder.",
    )
    group.addoption(
        "--reset_only_failed",
        action="store_true",
        help="Reset only the failed images in the PyVista cache.",
    )


class VerifyImageCache:
    """
    Control image caching for testing.

    Image cache files are named according to ``test_name``.
    Multiple calls to an instance of this class will append
    `_X` to the name after the first one.  That is, files
    ``{test_name}``, ``{test_name}_1``, and ``{test_name}_2``
    will be saved if called 3 times.

    Parameters
    ----------
    test_name : str
        Name of test to save.  It is used to define the name of image cache
        file.

    cache_dir : str
        Directory for image cache comparisons.

    error_value : float, default: 500
        Threshold value for determining if two images are not similar enough in
        a test.

    warning_value : float, default: 200
        Threshold value to warn that two images are different but not enough to
        fail the test.

    var_error_value : float, default: 1000
        Same as error_value but for high variance tests.

    var_warning_value : float, default 1000
        Same as warning_value but for high variance tests.

    generated_image_dir : str, optional
        Directory to save generated images.  If not specified, no generated
        images are saved.

    Examples
    --------
    Create an image cache directory named image_cache and check a simple
    plotter against it. Since ``image_cache`` doesn't exist, it will be created
    and basic.png will be added to it. Subsequent calls to ``verif`` will
    compare the plotter against the cached image.

    >>> import pyvista as pv
    >>> from pytest_pyvista import VerifyImageCache
    >>> pl = pv.Plotter(off_screen=True)
    >>> pl.add_mesh(pv.Sphere())
    >>> verif = VerifyImageCache("test_basic", "image_cache")
    >>> verif(pl)

    """

    reset_image_cache = False
    ignore_image_cache = False
    allow_unused_generated = False
    add_missing_images = False
    reset_only_failed = False

    def __init__(  # noqa: PLR0913
        self,
        test_name: str,
        cache_dir: str,
        *,
        error_value: float = 500.0,
        warning_value: float = 200.0,
        var_error_value: float = 1000.0,
        var_warning_value: float = 1000.0,
        generated_image_dir: str | None = None,
        failed_image_dir: str | None = None,
    ) -> None:
        """Initialize VerifyImageCache."""
        self.test_name = test_name

        self.cache_dir = cache_dir

        if not Path(self.cache_dir).is_dir():
            warnings.warn(f"pyvista test cache image dir: {self.cache_dir} does not yet exist'  Creating empty cache.", stacklevel=2)
            Path(self.cache_dir).mkdir()

        self.error_value = error_value
        self.warning_value = warning_value
        self.var_error_value = var_error_value
        self.var_warning_value = var_warning_value

        self.generated_image_dir = generated_image_dir
        if self.generated_image_dir is not None:
            _ensure_dir_exists(self.generated_image_dir, msg_name="generated image dir")
        self.failed_image_dir = failed_image_dir

        self.high_variance_test = False
        self.windows_skip_image_cache = False
        self.macos_skip_image_cache = False

        self.skip = False
        self.n_calls = 0

    def __call__(self, plotter: Plotter) -> None:  # noqa: C901, PLR0912
        """
        Either store or validate an image.

        Parameters
        ----------
        plotter : pyvista.Plotter
            The Plotter object that is being closed.

        """

        def remove_plotter_close_callback() -> None:
            # Make sure this doesn't get called again if this plotter doesn't close properly
            # This is typically needed if an error is raised by this function
            plotter._before_close_callback = None  # noqa: SLF001

        if self.skip:
            return

        if self.ignore_image_cache:
            return

        test_name = f"{self.test_name}_{self.n_calls}" if self.n_calls > 0 else self.test_name
        self.n_calls += 1

        if self.high_variance_test:
            allowed_error = self.var_error_value
            allowed_warning = self.var_warning_value
        else:
            allowed_error = self.error_value
            allowed_warning = self.warning_value

        # some tests fail when on Windows with OSMesa
        if os.name == "nt" and self.windows_skip_image_cache:
            return
        # high variation for MacOS
        if platform.system() == "Darwin" and self.macos_skip_image_cache:
            return

        # cached image name. We remove the first 5 characters of the function name
        # "test_" to get the name for the image.
        image_name = test_name[5:] + ".png"
        image_filename = Path(self.cache_dir, image_name)
        gen_image_filename = None if self.generated_image_dir is None else Path(self.generated_image_dir, image_name)

        if not image_filename.is_file() and not (self.allow_unused_generated or self.add_missing_images or self.reset_image_cache):
            # Raise error since the cached image does not exist and will not be added later

            # Save images as needed before error
            if gen_image_filename is not None:
                plotter.screenshot(gen_image_filename)
            if self.failed_image_dir is not None:
                self._save_failed_test_images("error", plotter, image_name)

            remove_plotter_close_callback()
            msg = f"{image_filename} does not exist in image cache"
            raise RegressionFileNotFoundError(msg)

        if (self.add_missing_images and not image_filename.is_file()) or (self.reset_image_cache and not self.reset_only_failed):
            plotter.screenshot(image_filename)

        if gen_image_filename is not None:
            plotter.screenshot(gen_image_filename)

        if not Path(image_filename).is_file() and self.allow_unused_generated:
            # Test image has been generated, but cached image does not exist
            # The generated image is considered unused, so exit safely before image
            # comparison to avoid a FileNotFoundError
            return

<<<<<<< HEAD
        error = pyvista.compare_images(image_filename, plotter)
=======
        if self.failed_image_dir is not None and not Path(image_filename).is_file():
            # Image comparison will fail, so save image before error
            self._save_failed_test_images("error", plotter, image_name)
            remove_plotter_close_callback()

        error = pyvista.compare_images(str(image_filename), plotter)
>>>>>>> dfec4474

        if error > allowed_error:
            if self.failed_image_dir is not None:
                self._save_failed_test_images("error", plotter, image_name)
            if self.reset_only_failed:
                warnings.warn(
                    f"{test_name} Exceeded image regression error of "
                    f"{allowed_error} with an image error equal to: {error}"
                    f"\nThis image will be reset in the cache.",
                    stacklevel=2,
                )
                plotter.screenshot(image_filename)
            else:
                remove_plotter_close_callback()
                msg = f"{test_name} Exceeded image regression error of {allowed_error} with an image error equal to: {error}"
                raise RegressionError(msg)
        if error > allowed_warning:
            if self.failed_image_dir is not None:
                self._save_failed_test_images("warning", plotter, image_name)
            warnings.warn(f"{test_name} Exceeded image regression warning of {allowed_warning} with an image error of {error}", stacklevel=2)

    def _save_failed_test_images(self, error_or_warning: Literal["error", "warning"], plotter: Plotter, image_name: str) -> None:
        """Save test image from cache and from test to the failed image dir."""

        def _make_failed_test_image_dir(
            errors_or_warnings: Literal["errors", "warnings"], from_cache_or_test: Literal["from_cache", "from_test"]
        ) -> Path:
            # Check was done earlier to verify this is not None
            failed_image_dir = cast("str", self.failed_image_dir)
            _ensure_dir_exists(failed_image_dir, msg_name="failed image dir")
            dest_dir = Path(failed_image_dir, errors_or_warnings, from_cache_or_test)
            dest_dir.mkdir(exist_ok=True, parents=True)
            return dest_dir

        error_dirname = cast("Literal['errors', 'warnings']", error_or_warning + "s")

        from_test_dir = _make_failed_test_image_dir(error_dirname, "from_test")
        plotter.screenshot(from_test_dir / image_name)

        cached_image = Path(self.cache_dir, image_name)
        if cached_image.is_file():
            from_cache_dir = _make_failed_test_image_dir(error_dirname, "from_cache")
            shutil.copy(cached_image, from_cache_dir / image_name)


def _ensure_dir_exists(dirpath: str, msg_name: str) -> None:
    if not Path(dirpath).is_dir():
        msg = f"pyvista test {msg_name}: {dirpath} does not yet exist.  Creating dir."
        warnings.warn(msg, stacklevel=2)
        Path(dirpath).mkdir(parents=True)


def _get_option_from_config_or_ini(pytestconfig, option: str) -> str:  # noqa: ANN001
    value = pytestconfig.getoption(option)
    if value is None:
        value = pytestconfig.getini(option)
    return value


@pytest.fixture
def verify_image_cache(request, pytestconfig) -> Generator[VerifyImageCache, None, None]:  # noqa: ANN001
    """Check cached images against test images for PyVista."""
    # Set CMD options in class attributes
    VerifyImageCache.reset_image_cache = pytestconfig.getoption("reset_image_cache")
    VerifyImageCache.ignore_image_cache = pytestconfig.getoption("ignore_image_cache")
    VerifyImageCache.allow_unused_generated = pytestconfig.getoption("allow_unused_generated")
    VerifyImageCache.add_missing_images = pytestconfig.getoption("add_missing_images")
    VerifyImageCache.reset_only_failed = pytestconfig.getoption("reset_only_failed")

    cache_dir = _get_option_from_config_or_ini(pytestconfig, "image_cache_dir")
    gen_dir = _get_option_from_config_or_ini(pytestconfig, "generated_image_dir")
    failed_dir = _get_option_from_config_or_ini(pytestconfig, "failed_image_dir")

    verify_image_cache = VerifyImageCache(request.node.name, cache_dir, generated_image_dir=gen_dir, failed_image_dir=failed_dir)
    pyvista.global_theme.before_close_callback = verify_image_cache

    yield verify_image_cache

    pyvista.global_theme.before_close_callback = None<|MERGE_RESOLUTION|>--- conflicted
+++ resolved
@@ -14,13 +14,9 @@
 import pytest
 import pyvista
 
-<<<<<<< HEAD
-if TYPE_CHECKING:  # pragma: no cover
-=======
 if TYPE_CHECKING:
     from collections.abc import Generator
 
->>>>>>> dfec4474
     from pyvista import Plotter
 
 
@@ -264,16 +260,12 @@
             # comparison to avoid a FileNotFoundError
             return
 
-<<<<<<< HEAD
-        error = pyvista.compare_images(image_filename, plotter)
-=======
         if self.failed_image_dir is not None and not Path(image_filename).is_file():
             # Image comparison will fail, so save image before error
             self._save_failed_test_images("error", plotter, image_name)
             remove_plotter_close_callback()
 
         error = pyvista.compare_images(str(image_filename), plotter)
->>>>>>> dfec4474
 
         if error > allowed_error:
             if self.failed_image_dir is not None:
