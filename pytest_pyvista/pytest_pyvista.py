"""pytest-pyvista module."""

from __future__ import annotations

from enum import Enum
import os
from pathlib import Path
import platform
<<<<<<< HEAD
import sys
from typing import TYPE_CHECKING
from typing import NamedTuple
=======
import shutil
from typing import TYPE_CHECKING
from typing import Literal
from typing import cast
>>>>>>> 27a8d355
import warnings

import pytest
import pyvista

<<<<<<< HEAD
if TYPE_CHECKING:  # pragma: no cover
    from collections.abc import Generator
=======
if TYPE_CHECKING:
    from pyvista import Plotter
>>>>>>> 27a8d355


class RegressionError(RuntimeError):
    """Error when regression does not meet the criteria."""


class RegressionFileNotFound(FileNotFoundError):  # noqa: N818
    """Error when regression file is not found."""


class Outcome(Enum):
    """Outcome of the image verification."""

    SUCCESS = "success"
    SKIPPED = "skipped"
    ERROR = "error"
    WARNING = "warning"


def pytest_addoption(parser) -> None:  # noqa: ANN001
    """Adds new flag options to the pyvista plugin."""  # noqa: D401
    group = parser.getgroup("pyvista")
    group.addoption(
        "--reset_image_cache",
        action="store_true",
        help="Reset the images in the PyVista cache.",
    )
    group.addoption("--ignore_image_cache", action="store_true", help="Ignores the image cache.")
    group.addoption(
        "--fail_extra_image_cache",
        action="store_true",
        help="Enables failure if image cache does not exist.",
    )
    group.addoption(
        "--generated_image_dir",
        action="store",
        help="Path to dump test images from the current run.",
    )
    parser.addini(
        "generated_image_dir",
        default=None,
        help="Path to dump test images from the current run.",
    )
    group.addoption(
        "--failed_image_dir",
        action="store",
        help="Path to dump images from failed tests from the current run.",
    )
    parser.addini(
        "failed_image_dir",
        default=None,
        help="Path to dump images from failed tests from the current run.",
    )
    group.addoption(
        "--add_missing_images",
        action="store_true",
        help="Adds images to cache if missing.",
    )
    group.addoption(
        "--image_cache_dir",
        action="store",
        help="Path to the image cache folder.",
    )
    parser.addini(
        "image_cache_dir",
        default="image_cache_dir",
        help="Path to the image cache folder.",
    )
    group.addoption(
        "--reset_only_failed",
        action="store_true",
        help="Reset only the failed images in the PyVista cache.",
    )
    group.addoption(
        "--allow_unused_cache",
        action="store_true",
        help="Report test failure if there are any images in the cache which are not compared to any generated images.",
    )


class VerifyImageCache:
    """
    Control image caching for testing.

    Image cache files are named according to ``test_name``.
    Multiple calls to an instance of this class will append
    `_X` to the name after the first one.  That is, files
    ``{test_name}``, ``{test_name}_1``, and ``{test_name}_2``
    will be saved if called 3 times.

    Parameters
    ----------
    test_name : str
        Name of test to save.  It is used to define the name of image cache
        file.

    cache_dir : str
        Directory for image cache comparisons.

    error_value : float, default: 500
        Threshold value for determining if two images are not similar enough in
        a test.

    warning_value : float, default: 200
        Threshold value to warn that two images are different but not enough to
        fail the test.

    var_error_value : float, default: 1000
        Same as error_value but for high variance tests.

    var_warning_value : float, default 1000
        Same as warning_value but for high variance tests.

    generated_image_dir : str, optional
        Directory to save generated images.  If not specified, no generated
        images are saved.

    Examples
    --------
    Create an image cache directory named image_cache and check a simple
    plotter against it. Since ``image_cache`` doesn't exist, it will be created
    and basic.png will be added to it. Subsequent calls to ``verif`` will
    compare the plotter against the cached image.

    >>> import pyvista as pv
    >>> from pytest_pyvista import VerifyImageCache
    >>> pl = pv.Plotter(off_screen=True)
    >>> pl.add_mesh(pv.Sphere())
    >>> verif = VerifyImageCache("test_basic", "image_cache")
    >>> verif(pl)

    """

    reset_image_cache = False
    ignore_image_cache = False
    fail_extra_image_cache = False
    add_missing_images = False
    reset_only_failed = False

    def __init__(  # noqa: D107, PLR0913
        self,
        test_name,  # noqa: ANN001
        cache_dir,  # noqa: ANN001
        *,
        error_value=500.0,  # noqa: ANN001
        warning_value=200.0,  # noqa: ANN001
        var_error_value=1000.0,  # noqa: ANN001
        var_warning_value=1000.0,  # noqa: ANN001
        generated_image_dir=None,  # noqa: ANN001
        failed_image_dir=None,  # noqa: ANN001
    ) -> None:
        self.test_name = test_name

        self.cache_dir = cache_dir

        if not os.path.isdir(self.cache_dir):  # noqa: PTH112
            warnings.warn(f"pyvista test cache image dir: {self.cache_dir} does not yet exist'  Creating empty cache.")  # noqa: B028
            os.mkdir(self.cache_dir)  # noqa: PTH102

        self.error_value = error_value
        self.warning_value = warning_value
        self.var_error_value = var_error_value
        self.var_warning_value = var_warning_value

        self.generated_image_dir = generated_image_dir
        if self.generated_image_dir is not None:
            _ensure_dir_exists(self.generated_image_dir, msg_name="generated image dir")
        self.failed_image_dir = failed_image_dir

        self.high_variance_test = False
        self.windows_skip_image_cache = False
        self.macos_skip_image_cache = False

        self.skip = False
        self.n_calls = 0

    def __call__(self, plotter):  # noqa: ANN001, ANN204
        """
        Either store or validate an image.

        Parameters
        ----------
        plotter : pyvista.Plotter
            The Plotter object that is being closed.

        """
<<<<<<< HEAD
=======

        def remove_plotter_close_callback() -> None:
            # Make sure this doesn't get called again if this plotter doesn't close properly
            # This is typically needed if an error is raised by this function
            plotter._before_close_callback = None  # noqa: SLF001

        if self.skip:
            return

        if self.ignore_image_cache:
            return

>>>>>>> 27a8d355
        test_name = f"{self.test_name}_{self.n_calls}" if self.n_calls > 0 else self.test_name
        self.n_calls += 1

        if self.high_variance_test:
            allowed_error = self.var_error_value
            allowed_warning = self.var_warning_value
        else:
            allowed_error = self.error_value
            allowed_warning = self.warning_value

        # cached image name. We remove the first 5 characters of the function name
        # "test_" to get the name for the image.
        image_name = _image_name_from_test_name(test_name)
        image_filename = os.path.join(self.cache_dir, image_name)  # noqa: PTH118
        gen_image_filename = None

        skip_windows = os.name == "nt" and self.windows_skip_image_cache
        skip_macos = platform.system() == "Darwin" and self.macos_skip_image_cache
        if self.skip or self.ignore_image_cache or skip_windows or skip_macos:
            # Log result as skipped
            _store_result(
                test_name=test_name,
                outcome=Outcome.SKIPPED,
                cached_filename=image_name,
                generated_filename=gen_image_filename,
            )
            return

        if not os.path.isfile(image_filename) and self.fail_extra_image_cache and not self.reset_image_cache:  # noqa: PTH113
            if self.failed_image_dir is not None:
                self._save_failed_test_images("error", plotter, image_name)
            remove_plotter_close_callback()
            msg = f"{image_filename} does not exist in image cache"
            raise RegressionFileNotFound(msg)

        if ((self.add_missing_images and not os.path.isfile(image_filename)) or self.reset_image_cache) and not self.reset_only_failed:  # noqa: PTH113
            plotter.screenshot(image_filename)

        if self.generated_image_dir is not None:
            gen_image_filename = os.path.join(self.generated_image_dir, image_name)  # noqa: PTH118
            plotter.screenshot(gen_image_filename)

        if self.failed_image_dir is not None and not Path(image_filename).is_file():
            # Image comparison will fail, so save image before error
            self._save_failed_test_images("error", plotter, image_name)
            remove_plotter_close_callback()

        error = pyvista.compare_images(image_filename, plotter)

        if error > allowed_error:
<<<<<<< HEAD
            _store_result(test_name=test_name, outcome=Outcome.ERROR, cached_filename=image_filename, generated_filename=gen_image_filename)
=======
            if self.failed_image_dir is not None:
                self._save_failed_test_images("error", plotter, image_name)
>>>>>>> 27a8d355
            if self.reset_only_failed:
                warnings.warn(  # noqa: B028
                    f"{test_name} Exceeded image regression error of "
                    f"{allowed_error} with an image error equal to: {error}"
                    f"\nThis image will be reset in the cache."
                )
                plotter.screenshot(image_filename)
            else:
                remove_plotter_close_callback()
                msg = f"{test_name} Exceeded image regression error of {allowed_error} with an image error equal to: {error}"
                raise RegressionError(msg)
        if error > allowed_warning:
<<<<<<< HEAD
            _store_result(test_name=test_name, outcome=Outcome.WARNING, cached_filename=image_filename, generated_filename=gen_image_filename)
=======
            if self.failed_image_dir is not None:
                self._save_failed_test_images("warning", plotter, image_name)
>>>>>>> 27a8d355
            warnings.warn(f"{test_name} Exceeded image regression warning of {allowed_warning} with an image error of {error}")  # noqa: B028
        else:
            _store_result(test_name=test_name, outcome=Outcome.SUCCESS, cached_filename=image_filename, generated_filename=gen_image_filename)


def _image_name_from_test_name(test_name: str) -> str:
    return test_name[5:] + ".png"


def _test_name_from_image_name(image_name: str) -> str:
    def remove_suffix(s: str) -> str:
        """Remove integer and png suffix."""
        no_png_ext = s[:-4]
        parts = no_png_ext.split("_")
        if len(parts) > 1:
            try:
                int(parts[-1])
                parts = parts[:-1]  # Remove the integer suffix
            except ValueError:
                pass  # Last part is not an integer; do nothing
        return "_".join(parts)

    return "test_" + remove_suffix(image_name)


class _ResultTuple(NamedTuple):
    outcome: Outcome
    cached_filename: str
    generated_filename: str | None


RESULTS = {}


def _store_result(*, test_name: str, outcome: Outcome, cached_filename: str, generated_filename: str | None = None) -> None:
    result = _ResultTuple(
        outcome=outcome,
        cached_filename=str(Path(cached_filename).name),
        generated_filename=str(Path(generated_filename).name) if generated_filename else None,
    )
    RESULTS[test_name] = result


@pytest.hookimpl(tryfirst=True, hookwrapper=True)
def pytest_runtest_makereport(item, call) -> Generator:  # noqa: ANN001, ARG001
    """Store test results for skipped tests."""
    outcome = yield
    if outcome:
        rep = outcome.get_result()

        # Log if test was skipped
        if rep.when in ["call", "setup"] and rep.skipped:
            test_name = item.name
            _store_result(
                test_name=test_name,
                outcome=Outcome.SKIPPED,
                cached_filename=_image_name_from_test_name(test_name),
                generated_filename=None,
            )


@pytest.hookimpl
def pytest_sessionfinish(session, exitstatus) -> None:  # noqa: ANN001, ARG001
    """Execute after the whole test run completes."""
    config = session.config

    image_cache_dir = config.getoption("image_cache_dir")
    allow_unused_cache = config.getoption("allow_unused_cache")

    if image_cache_dir is None:
        image_cache_dir = config.getini("image_cache_dir")

    if image_cache_dir and not allow_unused_cache:
        cache_path = Path(image_cache_dir)
        cached_files = {f.name for f in cache_path.glob("*.png")}
        tested_files = {result.cached_filename for result in RESULTS.values()}
        unused = cached_files - tested_files

        # Exclude images from skipped tests where multiple images are generated
        unused_skipped = unused.copy()
        for image_name in unused:
            test_name = _test_name_from_image_name(image_name)
            result = RESULTS.get(test_name)
            if result and result.outcome == Outcome.SKIPPED:
                unused_skipped.remove(image_name)

        if unused_skipped:
            msg = (
                f"\npytest-pyvista: ERROR: Unused cached image file(s) detected ({len(unused_skipped)}).\n"
                f"The following images were not generated or skipped by any of the tests:\n"
                f"{sorted(unused_skipped)}\n"
            )
            # Print the message so it appears in the output
            sys.stderr.write(msg)
            sys.stderr.flush()

            session.exitstatus = pytest.ExitCode.TESTS_FAILED

    RESULTS.clear()

    def _save_failed_test_images(self, error_or_warning: Literal["error", "warning"], plotter: Plotter, image_name: str) -> None:
        """Save test image from cache and from test to the failed image dir."""

        def _make_failed_test_image_dir(
            errors_or_warnings: Literal["errors", "warnings"], from_cache_or_test: Literal["from_cache", "from_test"]
        ) -> Path:
            _ensure_dir_exists(self.failed_image_dir, msg_name="failed image dir")
            dest_dir = Path(self.failed_image_dir, errors_or_warnings, from_cache_or_test)
            dest_dir.mkdir(exist_ok=True, parents=True)
            return dest_dir

        error_dirname = cast("Literal['errors', 'warnings']", error_or_warning + "s")

        from_test_dir = _make_failed_test_image_dir(error_dirname, "from_test")
        plotter.screenshot(from_test_dir / image_name)

        cached_image = Path(self.cache_dir, image_name)
        if cached_image.is_file():
            from_cache_dir = _make_failed_test_image_dir(error_dirname, "from_cache")
            shutil.copy(cached_image, from_cache_dir / image_name)


def _ensure_dir_exists(dirpath: str, msg_name: str) -> None:
    if not Path(dirpath).is_dir():
        msg = f"pyvista test {msg_name}: {dirpath} does not yet exist.  Creating dir."
        warnings.warn(msg, stacklevel=2)
        Path(dirpath).mkdir(parents=True)


def _get_option_from_config_or_ini(pytestconfig, option: str) -> str:  # noqa: ANN001
    value = pytestconfig.getoption(option)
    if value is None:
        value = pytestconfig.getini(option)
    return value


@pytest.fixture
def verify_image_cache(request, pytestconfig):  # noqa: ANN001, ANN201
    """Checks cached images against test images for PyVista."""  # noqa: D401
    # Set CMD options in class attributes
    VerifyImageCache.reset_image_cache = pytestconfig.getoption("reset_image_cache")
    VerifyImageCache.ignore_image_cache = pytestconfig.getoption("ignore_image_cache")
    VerifyImageCache.fail_extra_image_cache = pytestconfig.getoption("fail_extra_image_cache")
    VerifyImageCache.add_missing_images = pytestconfig.getoption("add_missing_images")
    VerifyImageCache.reset_only_failed = pytestconfig.getoption("reset_only_failed")

    cache_dir = _get_option_from_config_or_ini(pytestconfig, "image_cache_dir")
    gen_dir = _get_option_from_config_or_ini(pytestconfig, "generated_image_dir")
    failed_dir = _get_option_from_config_or_ini(pytestconfig, "failed_image_dir")

    verify_image_cache = VerifyImageCache(request.node.name, cache_dir, generated_image_dir=gen_dir, failed_image_dir=failed_dir)
    pyvista.global_theme.before_close_callback = verify_image_cache

    def reset() -> None:
        pyvista.global_theme.before_close_callback = None

    request.addfinalizer(reset)  # noqa: PT021
    return verify_image_cache<|MERGE_RESOLUTION|>--- conflicted
+++ resolved
@@ -6,28 +6,21 @@
 import os
 from pathlib import Path
 import platform
-<<<<<<< HEAD
+import shutil
 import sys
 from typing import TYPE_CHECKING
+from typing import Literal
 from typing import NamedTuple
-=======
-import shutil
-from typing import TYPE_CHECKING
-from typing import Literal
 from typing import cast
->>>>>>> 27a8d355
 import warnings
 
 import pytest
 import pyvista
 
-<<<<<<< HEAD
 if TYPE_CHECKING:  # pragma: no cover
     from collections.abc import Generator
-=======
-if TYPE_CHECKING:
+
     from pyvista import Plotter
->>>>>>> 27a8d355
 
 
 class RegressionError(RuntimeError):
@@ -204,7 +197,7 @@
         self.skip = False
         self.n_calls = 0
 
-    def __call__(self, plotter):  # noqa: ANN001, ANN204
+    def __call__(self, plotter):  # noqa: ANN001, ANN204, C901, PLR0912, PLR0915
         """
         Either store or validate an image.
 
@@ -214,21 +207,12 @@
             The Plotter object that is being closed.
 
         """
-<<<<<<< HEAD
-=======
 
         def remove_plotter_close_callback() -> None:
             # Make sure this doesn't get called again if this plotter doesn't close properly
             # This is typically needed if an error is raised by this function
             plotter._before_close_callback = None  # noqa: SLF001
 
-        if self.skip:
-            return
-
-        if self.ignore_image_cache:
-            return
-
->>>>>>> 27a8d355
         test_name = f"{self.test_name}_{self.n_calls}" if self.n_calls > 0 else self.test_name
         self.n_calls += 1
 
@@ -279,12 +263,9 @@
         error = pyvista.compare_images(image_filename, plotter)
 
         if error > allowed_error:
-<<<<<<< HEAD
             _store_result(test_name=test_name, outcome=Outcome.ERROR, cached_filename=image_filename, generated_filename=gen_image_filename)
-=======
             if self.failed_image_dir is not None:
                 self._save_failed_test_images("error", plotter, image_name)
->>>>>>> 27a8d355
             if self.reset_only_failed:
                 warnings.warn(  # noqa: B028
                     f"{test_name} Exceeded image regression error of "
@@ -297,15 +278,33 @@
                 msg = f"{test_name} Exceeded image regression error of {allowed_error} with an image error equal to: {error}"
                 raise RegressionError(msg)
         if error > allowed_warning:
-<<<<<<< HEAD
             _store_result(test_name=test_name, outcome=Outcome.WARNING, cached_filename=image_filename, generated_filename=gen_image_filename)
-=======
             if self.failed_image_dir is not None:
                 self._save_failed_test_images("warning", plotter, image_name)
->>>>>>> 27a8d355
             warnings.warn(f"{test_name} Exceeded image regression warning of {allowed_warning} with an image error of {error}")  # noqa: B028
         else:
             _store_result(test_name=test_name, outcome=Outcome.SUCCESS, cached_filename=image_filename, generated_filename=gen_image_filename)
+
+    def _save_failed_test_images(self, error_or_warning: Literal["error", "warning"], plotter: Plotter, image_name: str) -> None:
+        """Save test image from cache and from test to the failed image dir."""
+
+        def _make_failed_test_image_dir(
+            errors_or_warnings: Literal["errors", "warnings"], from_cache_or_test: Literal["from_cache", "from_test"]
+        ) -> Path:
+            _ensure_dir_exists(self.failed_image_dir, msg_name="failed image dir")
+            dest_dir = Path(self.failed_image_dir, errors_or_warnings, from_cache_or_test)
+            dest_dir.mkdir(exist_ok=True, parents=True)
+            return dest_dir
+
+        error_dirname = cast("Literal['errors', 'warnings']", error_or_warning + "s")
+
+        from_test_dir = _make_failed_test_image_dir(error_dirname, "from_test")
+        plotter.screenshot(from_test_dir / image_name)
+
+        cached_image = Path(self.cache_dir, image_name)
+        if cached_image.is_file():
+            from_cache_dir = _make_failed_test_image_dir(error_dirname, "from_cache")
+            shutil.copy(cached_image, from_cache_dir / image_name)
 
 
 def _image_name_from_test_name(test_name: str) -> str:
@@ -403,27 +402,6 @@
 
     RESULTS.clear()
 
-    def _save_failed_test_images(self, error_or_warning: Literal["error", "warning"], plotter: Plotter, image_name: str) -> None:
-        """Save test image from cache and from test to the failed image dir."""
-
-        def _make_failed_test_image_dir(
-            errors_or_warnings: Literal["errors", "warnings"], from_cache_or_test: Literal["from_cache", "from_test"]
-        ) -> Path:
-            _ensure_dir_exists(self.failed_image_dir, msg_name="failed image dir")
-            dest_dir = Path(self.failed_image_dir, errors_or_warnings, from_cache_or_test)
-            dest_dir.mkdir(exist_ok=True, parents=True)
-            return dest_dir
-
-        error_dirname = cast("Literal['errors', 'warnings']", error_or_warning + "s")
-
-        from_test_dir = _make_failed_test_image_dir(error_dirname, "from_test")
-        plotter.screenshot(from_test_dir / image_name)
-
-        cached_image = Path(self.cache_dir, image_name)
-        if cached_image.is_file():
-            from_cache_dir = _make_failed_test_image_dir(error_dirname, "from_cache")
-            shutil.copy(cached_image, from_cache_dir / image_name)
-
 
 def _ensure_dir_exists(dirpath: str, msg_name: str) -> None:
     if not Path(dirpath).is_dir():
