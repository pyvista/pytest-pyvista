--- conflicted
+++ resolved
@@ -222,16 +222,10 @@
         image_name = test_name[5:] + ".png"
         image_filename = os.path.join(self.cache_dir, image_name)  # noqa: PTH118
 
-<<<<<<< HEAD
         if not os.path.isfile(image_filename) and not (self.allow_unused_generated or self.add_missing_images) and not self.reset_image_cache:  # noqa: PTH113
-            # Make sure this doesn't get called again if this plotter doesn't close properly
-            plotter._before_close_callback = None  # noqa: SLF001
-=======
-        if not os.path.isfile(image_filename) and self.fail_extra_image_cache and not self.reset_image_cache:  # noqa: PTH113
             if self.failed_image_dir is not None:
                 self._save_failed_test_images("error", plotter, image_name)
             remove_plotter_close_callback()
->>>>>>> 27a8d355
             msg = f"{image_filename} does not exist in image cache"
             raise RegressionFileNotFound(msg)
 
