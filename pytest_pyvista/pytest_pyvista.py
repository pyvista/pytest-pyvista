--- conflicted
+++ resolved
@@ -248,11 +248,7 @@
             msg = f"{image_filename} does not exist in image cache"
             raise RegressionFileNotFoundError(msg)
 
-<<<<<<< HEAD
-        if ((self.add_missing_images and not image_filename.is_file()) or self.reset_image_cache) and not self.reset_only_failed:
-=======
-        if (self.add_missing_images and not os.path.isfile(image_filename)) or (self.reset_image_cache and not self.reset_only_failed):  # noqa: PTH113
->>>>>>> 30d5464b
+        if (self.add_missing_images and not image_filename.is_file()) or (self.reset_image_cache and not self.reset_only_failed):
             plotter.screenshot(image_filename)
 
         if gen_image_filename is not None:
