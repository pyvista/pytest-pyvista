"""pytest-pyvista module."""

from __future__ import annotations

import contextlib
from dataclasses import dataclass
from functools import cached_property
import importlib
import json
import os
from pathlib import Path
import platform
import re
import shutil
import sys
from typing import TYPE_CHECKING
from typing import Callable
from typing import Literal
from typing import cast
import uuid
import warnings

import pytest
import pyvista
from pyvista import Plotter
import vtkmodules

if TYPE_CHECKING:  # pragma: no cover
    from collections.abc import Generator

VISITED_CACHED_IMAGE_NAMES: set[str] = set()
SKIPPED_CACHED_IMAGE_NAMES: set[str] = set()

DEFAULT_ERROR_THRESHOLD: float = 500.0
DEFAULT_WARNING_THRESHOLD: float = 200.0


@dataclass
class _EnvInfo:
    prefix: str = ""
    os: bool = True
    machine: bool = True
    python: bool = True
    pyvista: bool = True
    vtk: bool = True
    gpu: bool = True
    ci: bool = True
    suffix: str = ""

    def __repr__(self) -> str:
        os_version = f"{_SYSTEM_PROPERTIES.os_name}-{_SYSTEM_PROPERTIES.os_version}" if self.os else ""
        machine = f"{platform.machine()}" if self.machine else ""
        gpu = f"gpu-{_SYSTEM_PROPERTIES.gpu_vendor}" if self.gpu else ""
        python_version = f"py-{sys.version_info.major}.{sys.version_info.minor}.{sys.version_info.micro}" if self.python else ""
        pyvista_version = f"pyvista-{pyvista.__version__}" if self.pyvista else ""
        vtk_version = f"vtk-{vtkmodules.__version__}" if self.vtk else ""
        ci = f"{'' if os.environ.get('CI', None) else 'no-'}CI" if self.ci else ""

        values = [
            f"{self.prefix}",
            f"{os_version}",
            f"{machine}",
            f"{gpu}",
            f"{python_version}",
            f"{pyvista_version}",
            f"{vtk_version}",
            f"{ci}",
            f"{self.suffix}",
        ]
        return "_".join(val for val in values if val)


class _SystemProperties:
    @cached_property
    def os_name(self) -> str:
        return _SystemProperties._get_os()[0]

    @cached_property
    def os_version(self) -> str:
        return _SystemProperties._get_os()[1]

    @cached_property
    def gpu_vendor(self) -> str:
        return _SystemProperties._gpu_vendor()

    @staticmethod
    def _get_os() -> tuple[str, str]:
        system = platform.system()
        if system == "Linux":
            try:
                name = platform.freedesktop_os_release()["ID"]
                version = platform.freedesktop_os_release()["VERSION_ID"]
            except AttributeError:
                name = system
                version = platform.release()
            return name, version
        name = "macOS" if system == "Darwin" else system
        return name, platform.release()

    @staticmethod
    def _gpu_vendor() -> str:
        try:
            vendor = pyvista.GPUInfo().vendor
        except Exception:  # noqa: BLE001
            return "unknown"

        # Try to shorten vendor string
        lower = vendor.lower()
        if lower.startswith(nv := "nvidia"):
            text = nv
        elif lower.startswith(amd := "amd"):
            text = amd
        elif lower.startswith(ati := "ati"):
            text = ati
        elif lower.startswith(mesa := "mesa"):
            text = mesa
        else:
            text = vendor  # pragma: no cover
        # Shorten original string and remove whitespace
        vendor = vendor[: len(text)].replace(" ", "")
        # Remove all potentially invalid/undesired filename characters
        disallowed = r'[\\/:*?"<>|\s.\x00]'
        return re.sub(disallowed, "", vendor)


_SYSTEM_PROPERTIES = _SystemProperties()


class RegressionError(RuntimeError):
    """Error when regression does not meet the criteria."""


class RegressionFileNotFound(FileNotFoundError):  # noqa: N818
    """
    Error when regression file is not found.

    DO NOT USE, maintained for backwards-compatibility only.
    Use RegressionFileNotFoundError instead.
    """


class RegressionFileNotFoundError(RegressionFileNotFound):
    """Error when regression file is not found."""


def pytest_addoption(parser) -> None:  # noqa: ANN001
    """Adds new flag options to the pyvista plugin."""  # noqa: D401
    _add_common_pytest_options(parser)

    group = parser.getgroup("pyvista")
    group.addoption(
        "--reset_image_cache",
        action="store_true",
        help="Reset the images in the PyVista cache.",
    )
    group.addoption("--ignore_image_cache", action="store_true", help="Ignores the image cache.")
    group.addoption(
        "--allow_unused_generated",
        action="store_true",
        help="Prevent test failure if a generated test image has no use.",
    )
    group.addoption(
        "--generate_subdirs",
        action="store_true",
        help="Save generated images to sub-directories. The image names are determined by the environment info.",
    )
    group.addoption(
        "--add_missing_images",
        action="store_true",
        help="Adds images to cache if missing.",
    )
    group.addoption(
        "--reset_only_failed",
        action="store_true",
        help="Reset only the failed images in the PyVista cache.",
    )
    group.addoption(
        "--disallow_unused_cache",
        action="store_true",
        help="Report test failure if there are any images in the cache which are not compared to any generated images.",
    )
    group.addoption(
        "--allow_useless_fixture",
        action="store_true",
        help="Prevent test failure if the `verify_image_cache` fixture is used but no images are generated.",
    )

    # Doc-specific test options
    group.addoption(
        "--doc_mode",
        action="store_true",
        help="Enable documentation image testing.",
    )
    group.addoption(
        "--doc_images_dir",
        action="store",
        help="Path to the documentation images.",
    )
    parser.addini(
        "doc_images_dir",
        default=None,
        help="Path to the documentation images.",
    )
    _add_common_pytest_options(parser, doc=True)


def _add_common_pytest_options(parser, *, doc: bool = False) -> None:  # noqa: ANN001
    prefix = "doc_" if doc else ""
    group = parser.getgroup("pyvista")
    group.addoption(
        f"--{prefix}image_cache_dir",
        action="store",
        help="Path to the image cache folder.",
    )
    parser.addini(
        f"{prefix}image_cache_dir",
        default=None if doc else "image_cache_dir",
        help="Path to the image cache folder.",
    )
    group.addoption(
        f"--{prefix}generated_image_dir",
        action="store",
        help="Path to dump test images from the current run.",
    )
    parser.addini(
        f"{prefix}generated_image_dir",
        default=None,
        help="Path to dump test images from the current run.",
    )
    group.addoption(
        f"--{prefix}failed_image_dir",
        action="store",
        help="Path to dump images from failed tests from the current run.",
    )
    parser.addini(
        f"{prefix}failed_image_dir",
        default=None,
        help="Path to dump images from failed tests from the current run.",
    )


class VerifyImageCache:
    """
    Control image caching for testing.

    Image cache files are named according to ``test_name``.
    Multiple calls to an instance of this class will append
    `_X` to the name after the first one.  That is, files
    ``{test_name}``, ``{test_name}_1``, and ``{test_name}_2``
    will be saved if called 3 times.

    Parameters
    ----------
    test_name : str
        Name of test to save.  It is used to define the name of image cache
        file or sub-directory.

    cache_dir : Path
        Directory for image cache comparisons.

    error_value : float, default: 500
        Threshold value for determining if two images are not similar enough in
        a test.

    warning_value : float, default: 200
        Threshold value to warn that two images are different but not enough to
        fail the test.

    var_error_value : float, default: 1000
        Same as error_value but for high variance tests.

    var_warning_value : float, default 1000
        Same as warning_value but for high variance tests.

    generated_image_dir : Path, optional
        Directory to save generated images.  If not specified, no generated
        images are saved.

    failed_image_dir : Path, optional
        Directory to save failed images.  If not specified, no generated
        images are saved.

    Examples
    --------
    Create an image cache directory named image_cache and check a simple
    plotter against it. Since ``image_cache`` doesn't exist, it will be created
    and basic.png will be added to it. Subsequent calls to ``verif`` will
    compare the plotter against the cached image.

    >>> import pyvista as pv
    >>> from pytest_pyvista import VerifyImageCache
    >>> pl = pv.Plotter(off_screen=True)
    >>> pl.add_mesh(pv.Sphere())
    >>> verif = VerifyImageCache("test_basic", "image_cache")
    >>> verif(pl)

    """

    reset_image_cache = False
    ignore_image_cache = False
    allow_unused_generated = False
    add_missing_images = False
    reset_only_failed = False
    generate_subdirs: bool = False

    def __init__(  # noqa: PLR0913
        self,
        test_name: str,
        cache_dir: Path,
        *,
        error_value: float = DEFAULT_ERROR_THRESHOLD,
        warning_value: float = DEFAULT_WARNING_THRESHOLD,
        var_error_value: float = 1000.0,
        var_warning_value: float = 1000.0,
        generated_image_dir: Path | None = None,
        failed_image_dir: Path | None = None,
    ) -> None:
        """Initialize VerifyImageCache."""
        self.test_name = test_name
        self.env_info: str | _EnvInfo = _EnvInfo()

        # handle paths
        if not cache_dir.is_dir():
            _ensure_dir_exists(cache_dir, msg_name="cache image dir")
        self.cache_dir = cache_dir

        if generated_image_dir is not None:
            _ensure_dir_exists(generated_image_dir, msg_name="generated image dir")
        self.generated_image_dir = generated_image_dir

        self.failed_image_dir = failed_image_dir

        self.error_value = error_value
        self.warning_value = warning_value
        self.var_error_value = var_error_value
        self.var_warning_value = var_warning_value

        self.high_variance_test = False
        self.windows_skip_image_cache = False
        self.macos_skip_image_cache = False

        self.skip = False
        self.n_calls = 0

    @staticmethod
    def _is_skipped(*, skip: bool, windows_skip_image_cache: bool, macos_skip_image_cache: bool, ignore_image_cache: bool) -> bool:
        skip_windows = os.name == "nt" and windows_skip_image_cache
        skip_macos = platform.system() == "Darwin" and macos_skip_image_cache
        return skip or ignore_image_cache or skip_windows or skip_macos

    def __call__(self, plotter: Plotter) -> None:  # noqa: C901, PLR0912, PLR0915
        """
        Either store or validate an image.

        Parameters
        ----------
        plotter : pyvista.Plotter
            The Plotter object that is being closed.

        """

        def remove_plotter_close_callback() -> None:
            # Make sure this doesn't get called again if this plotter doesn't close properly
            # This is typically needed if an error is raised by this function
            plotter._before_close_callback = None  # noqa: SLF001

        test_name = f"{self.test_name}_{self.n_calls}" if self.n_calls > 0 else self.test_name
        self.n_calls += 1

        if self.high_variance_test:
            allowed_error = self.var_error_value
            allowed_warning = self.var_warning_value
        else:
            allowed_error = self.error_value
            allowed_warning = self.warning_value

        # cached image name. We remove the first 5 characters of the function name
        # "test_" to get the name for the image.
        image_name = _image_name_from_test_name(test_name)
        image_filename = Path(self.cache_dir, image_name)
        image_dirname = Path(self.cache_dir, Path(image_name).stem)

        cached_image_paths = _get_file_paths(image_dirname, ext="png") if image_dirname.is_dir() else [image_filename]
        current_cached_image = cached_image_paths[0]

        if VerifyImageCache._is_skipped(
            skip=self.skip,
            windows_skip_image_cache=self.windows_skip_image_cache,
            macos_skip_image_cache=self.macos_skip_image_cache,
            ignore_image_cache=self.ignore_image_cache,
        ):
            SKIPPED_CACHED_IMAGE_NAMES.add(image_name)
            return
        VISITED_CACHED_IMAGE_NAMES.add(image_name)

        if not current_cached_image.is_file() and not (self.allow_unused_generated or self.add_missing_images or self.reset_image_cache):
            # Raise error since the cached image does not exist and will not be added later

            # Save images as needed before error
            if self.generated_image_dir is not None:
                self._save_generated_image(plotter, image_name=image_name)
            if self.failed_image_dir is not None:
                self._save_failed_test_images("error", plotter, image_name)

            remove_plotter_close_callback()
            msg = f"{current_cached_image} does not exist in image cache"
            raise RegressionFileNotFoundError(msg)

        if (self.add_missing_images and not current_cached_image.is_file()) or (self.reset_image_cache and not self.reset_only_failed):
            plotter.screenshot(current_cached_image)

        if self.generated_image_dir is not None:
            self._save_generated_image(plotter, image_name=image_name)

        if not Path(current_cached_image).is_file() and self.allow_unused_generated:
            # Test image has been generated, but cached image does not exist
            # The generated image is considered unused, so exit safely before image
            # comparison to avoid a FileNotFoundError
            return

        test_name_no_prefix = test_name.removeprefix("test_")
        warn_msg, fail_msg = _test_compare_images(
            test_name=test_name_no_prefix,
            test_image=plotter,
            cached_image=current_cached_image,
            allowed_error=allowed_error,
            allowed_warning=allowed_warning,
        )

        # Try again and compare with other cached images
        if fail_msg and len(cached_image_paths) > 1:
            # Compare build image to other known valid versions
            msg_start = "This test has multiple cached images. It initially failed (as above)"
            for path in cached_image_paths[1:]:
                error = pyvista.compare_images(plotter, str(path))
                if _check_compare_fail(test_name, error, allowed_error=allowed_error) is None:
                    # Convert failure into a warning
                    warn_msg = fail_msg + (f"\n{msg_start} but passed when compared to:\n\t{path}")
                    fail_msg = None
                    current_cached_image = path
                    break
            else:  # Loop completed - test still fails
                fail_msg += f"\n{msg_start} and failed again for all images in:\n\t{Path(self.cache_dir, test_name_no_prefix)!s}"

        if fail_msg:
            if self.failed_image_dir is not None:
                self._save_failed_test_images("error", plotter, image_name)
            if self.reset_only_failed:
                warnings.warn(
                    f"{fail_msg}\nThis image will be reset in the cache.",
                    stacklevel=2,
                )
                plotter.screenshot(current_cached_image)
            else:
                remove_plotter_close_callback()
                raise RegressionError(fail_msg)

        if warn_msg:
            parent_dir: Literal["errors_as_warning", "warning"] = "errors_as_warning" if image_dirname.is_dir() else "warning"
            if self.failed_image_dir is not None:
                self._save_failed_test_images(parent_dir, plotter, image_name, cache_image_path=current_cached_image)
            warnings.warn(warn_msg, stacklevel=2)

    def _save_generated_image(self, plotter: pyvista.Plotter, image_name: str, parent_dir: Path | None = None) -> None:
        parent = cast("Path", self.generated_image_dir) if parent_dir is None else parent_dir
<<<<<<< HEAD
        generated_image_path = _get_generated_image_path(parent=parent, image_name=image_name, generate_subdirs=self.generate_subdirs)
=======
        generated_image_path = (
            parent / Path(image_name).with_suffix("") / (str(self.env_info) + ".png") if self.generate_subdirs else parent / image_name
        )
        generated_image_path.parent.mkdir(exist_ok=True, parents=True)
>>>>>>> 68a06209
        plotter.screenshot(generated_image_path)

    def _save_failed_test_images(
        self,
        error_or_warning: Literal["error", "warning", "errors_as_warning"],
        plotter: Plotter,
        image_name: str,
        cache_image_path: Path | None = None,
    ) -> None:
        """Save test image from cache and from test to the failed image dir."""

        def _make_failed_test_image_dir(
            errors_or_warnings: Literal["errors", "warnings", "errors_as_warnings"], from_cache_or_test: Literal["from_cache", "from_test"]
        ) -> Path:
            # Check was done earlier to verify this is not None
            failed_image_dir = cast("str", self.failed_image_dir)
            dest_dir = Path(failed_image_dir, errors_or_warnings, from_cache_or_test)
            dest_dir.mkdir(exist_ok=True, parents=True)
            return dest_dir

        def _save_single_cache_image(path: Path) -> None:
            rel = Path(path).relative_to(self.cache_dir)
            from_cache_dir = _make_failed_test_image_dir(error_dirname, "from_cache")
            dest_path = from_cache_dir / rel
            dest_path.parent.mkdir(exist_ok=True, parents=True)
            shutil.copy(path, dest_path)

        error_dirname = cast("Literal['errors', 'warnings', 'errors_as_warnings']", error_or_warning + "s")

        from_test_dir = _make_failed_test_image_dir(error_dirname, "from_test")
        self._save_generated_image(plotter, image_name=image_name, parent_dir=from_test_dir)

        cached_image = Path(self.cache_dir, image_name) if cache_image_path is None else cache_image_path
        if cached_image.is_file():
            # Save single cache file
            _save_single_cache_image(cached_image)
        elif (image_dir := cached_image.with_suffix("")).is_dir():
            # Save multiple cached files
            for path in _get_file_paths(image_dir, ext="png"):
                _save_single_cache_image(path)


def _image_name_from_test_name(test_name: str) -> str:
    return test_name[5:] + ".png"


def _test_name_from_image_name(image_name: str) -> str:
    def remove_suffix(s: str) -> str:
        """Remove integer and png suffix."""
        no_png_ext = s[:-4]
        parts = no_png_ext.split("_")
        if len(parts) > 1:
            try:
                int(parts[-1])
                parts = parts[:-1]  # Remove the integer suffix
            except ValueError:
                pass  # Last part is not an integer; do nothing
        return "_".join(parts)

    return "test_" + remove_suffix(image_name)


def _get_generated_image_path(parent: Path, image_name: Path | str, *, generate_subdirs: bool) -> Path:
    name = Path(image_name)
    generated_image_path = parent / name.with_suffix("") / (ENV_INFO + name.suffix) if generate_subdirs else parent / name
    generated_image_path.parent.mkdir(exist_ok=True, parents=True)
    return generated_image_path


def _get_file_paths(dir_: Path, ext: str) -> list[Path]:
    """Get all paths of files with a specific extension inside a directory tree."""
    return sorted(dir_.rglob(f"*.{ext}"))


def _test_compare_images(
    test_name: str, test_image: Path | pyvista.Plotter, cached_image: Path | pyvista.Plotter, allowed_error: float, allowed_warning: float
) -> tuple[str | None, str | None]:
    def _path_as_string(image: Path | pyvista.Plotter) -> str | pyvista.Plotter:
        return str(image) if isinstance(image, Path) else image

    try:
        # Check if test should fail or warn
        error = pyvista.compare_images(_path_as_string(test_image), _path_as_string(cached_image))
        fail_msg = _check_compare_fail(test_name, error, allowed_error)
        warn_msg = _check_compare_warn(test_name, error, allowed_warning)
    except RuntimeError as e:
        warn_msg = None
        fail_msg = repr(e)
    return warn_msg, fail_msg


def _check_compare_fail(test_name: str, error_: float, allowed_error: float) -> str | None:
    if error_ > allowed_error:
        return f"{test_name} Exceeded image regression error of {allowed_error} with an image error equal to: {error_}"
    return None


def _check_compare_warn(test_name: str, error_: float, allowed_warning: float) -> str | None:
    if error_ > allowed_warning:
        return f"{test_name} Exceeded image regression warning of {allowed_warning} with an image error of {error_}"
    return None


@pytest.hookimpl
def pytest_terminal_summary(terminalreporter, exitstatus, config) -> None:  # noqa: ANN001, ARG001
    """Execute after the whole test run completes."""
    if hasattr(config, "workerinput"):
        # on an pytest-xdist worker node, exit early
        return

    if config.getoption("disallow_unused_cache"):
        value = _get_option_from_config_or_ini(config, "image_cache_dir")
        cache_path = Path(cast("Path", value))
        cached_image_names = {f.name for f in cache_path.glob("*.png")}

        image_names_dir = getattr(config, "image_names_dir", None)
        if image_names_dir:
            visited_cached_image_names = _combine_temp_jsons(image_names_dir, "visited")
            skipped_cached_image_names = _combine_temp_jsons(image_names_dir, "skipped")
        else:
            visited_cached_image_names = set()
            skipped_cached_image_names = set()

        unused_cached_image_names = cached_image_names - visited_cached_image_names - skipped_cached_image_names

        # Exclude images from skipped tests where multiple images are generated
        unused_skipped = unused_cached_image_names.copy()
        for image_name in unused_cached_image_names:
            base_image_name = _image_name_from_test_name(_test_name_from_image_name(image_name))
            if base_image_name in skipped_cached_image_names:
                unused_skipped.remove(image_name)

        if unused_skipped:
            tr = terminalreporter
            tr.ensure_newline()
            tr.section("pytest-pyvista ERROR", sep="=", red=True, bold=True)
            tr.line(f"Unused cached image file(s) detected ({len(unused_skipped)}). The following images are", red=True)
            tr.line("cached, but were not generated or skipped by any of the tests:", red=True)
            tr.line(f"{sorted(unused_skipped)}", yellow=True)
            tr.line("")
            tr.line("These images should either be removed from the cache, or the corresponding", red=True)
            tr.line("tests should be modified to ensure an image is generated for comparison.", red=True)
            pytest.exit("Unused cache images", returncode=pytest.ExitCode.TESTS_FAILED)

    VISITED_CACHED_IMAGE_NAMES.clear()
    SKIPPED_CACHED_IMAGE_NAMES.clear()


def _ensure_dir_exists(dirpath: str | Path, msg_name: str) -> None:
    if not Path(dirpath).is_dir():
        msg = f"pyvista test {msg_name}: {dirpath} does not yet exist.  Creating dir."
        warnings.warn(msg, stacklevel=2)

        # exist_ok to allow for multi-threading
        Path(dirpath).mkdir(exist_ok=True, parents=True)


def _get_option_from_config_or_ini(pytestconfig: pytest.Config, option: str, *, is_dir: bool = False) -> Path | None:
    value = pytestconfig.getoption(option)
    if value is None:
        value = pytestconfig.getini(option)

    if value is None:
        return value

    return pytestconfig.rootpath / value if is_dir else value


@pytest.hookimpl(tryfirst=True, hookwrapper=True)
def pytest_runtest_makereport(item, call) -> Generator:  # noqa: ANN001, ARG001
    """Store test results for inspection."""
    outcome = yield
    if outcome:
        rep = outcome.get_result()

        # Mark cached image as skipped if test was skipped during setup or execution
        if rep.when in ["call", "setup"] and rep.skipped:
            SKIPPED_CACHED_IMAGE_NAMES.add(_image_name_from_test_name(item.name))

        # Attach the report to the item so fixtures/finalizers can inspect it
        setattr(item, f"rep_{rep.when}", rep)


class _ChainedCallbacks:
    def __init__(self, *funcs: Callable[[Plotter], None]) -> None:
        """Chainable callbacks for pyvista.Plotter.show method."""
        self.funcs = funcs

    def __call__(self, plotter: Plotter) -> None:
        """Call all input functions in chain for the given Plotter instance."""
        for f in self.funcs:
            f(plotter)


@pytest.hookimpl
def pytest_configure(config: pytest.Config) -> None:
    """Configure pytest session."""
    if config.getoption("doc_mode"):
        from pytest_pyvista.doc_mode import _DocModeInfo  # noqa: PLC0415

        _DocModeInfo.init_from_config(config)

    # create a image names directory for individual or multiple workers to write to
    if config.getoption("disallow_unused_cache"):
        config.image_names_dir = Path(config.cache.makedir("pyvista"))
        config.image_names_dir.mkdir(exist_ok=True)

        # ensure this directory is empty as it might be left over from a previous test
        with contextlib.suppress(OSError):
            for filename in config.image_names_dir.iterdir():
                filename.unlink()


@pytest.fixture
def verify_image_cache(
    request: pytest.FixtureRequest,
    pytestconfig: pytest.Config,
    monkeypatch: pytest.MonkeyPatch,
) -> Generator[VerifyImageCache, None, None]:
    """Check cached images against test images for PyVista."""
    # Set CMD options in class attributes
    VerifyImageCache.reset_image_cache = pytestconfig.getoption("reset_image_cache")
    VerifyImageCache.ignore_image_cache = pytestconfig.getoption("ignore_image_cache")
    VerifyImageCache.allow_unused_generated = pytestconfig.getoption("allow_unused_generated")
    VerifyImageCache.add_missing_images = pytestconfig.getoption("add_missing_images")
    VerifyImageCache.reset_only_failed = pytestconfig.getoption("reset_only_failed")
    VerifyImageCache.generate_subdirs = pytestconfig.getoption("generate_subdirs")

    cache_dir = cast("Path", _get_option_from_config_or_ini(pytestconfig, "image_cache_dir", is_dir=True))
    gen_dir = _get_option_from_config_or_ini(pytestconfig, "generated_image_dir", is_dir=True)
    failed_dir = _get_option_from_config_or_ini(pytestconfig, "failed_image_dir", is_dir=True)

    verify_image_cache = VerifyImageCache(
        test_name=request.node.name,
        cache_dir=cache_dir,
        generated_image_dir=gen_dir,
        failed_image_dir=failed_dir,
    )

    # Wrapping call to `Plotter.show` to inject the image cache callback
    def func_show(*args, **kwargs) -> None:  # noqa: ANN002, ANN003
        key = "before_close_callback"
        user_callback = kwargs.get(key, lambda *a: ...)  # noqa: ARG005

        if user_callback is None:  # special case encountered when using the `plot` property of pyvista objects
            user_callback = lambda *a: ...  # noqa: ARG005, E731

        # Set kwargs to None in order to get the callback from the
        # global theme one which is patched by the current callback.
        # This is done to make sure that the weak ref `_before_close_callback` is not dead
        # when using `auto_close=False` on the plotter
        # See https://github.com/pyvista/pytest-pyvista/issues/172
        callback = _ChainedCallbacks(user_callback, verify_image_cache)
        kwargs[key] = None

        monkeypatch.setattr(pyvista.global_theme, "before_close_callback", callback)

        return old_show(*args, **kwargs)

    old_show = Plotter.show
    monkeypatch.setattr(Plotter, "show", func_show)

    yield verify_image_cache

    # Check if the fixture was not used
    # Value from fixture takes precedence over value set by CLI
    allow_useless_fixture = getattr(verify_image_cache, "allow_useless_fixture", None)
    if allow_useless_fixture is None:
        allow_useless_fixture = pytestconfig.getoption("allow_useless_fixture")

    skipped = VerifyImageCache._is_skipped(  # noqa: SLF001
        skip=verify_image_cache.skip,
        windows_skip_image_cache=verify_image_cache.windows_skip_image_cache,
        macos_skip_image_cache=verify_image_cache.macos_skip_image_cache,
        ignore_image_cache=verify_image_cache.ignore_image_cache,
    )
    if not allow_useless_fixture and not skipped:
        # Retrieve test call report
        rep_call = getattr(request.node, "rep_call", None)

        if rep_call and rep_call.passed and verify_image_cache.n_calls == 0:
            pytest.fail(
                "Fixture `verify_image_cache` is used but no images were generated.\n"
                "Did you forget to call `show` or `plot`, or set `verify_image_cache.allow_useless_fixture=True`?."
            )


def _combine_temp_jsons(json_dir: Path, prefix: str = "") -> set[str]:
    # Read all JSON files from a directory and combine into single set
    combined_data: set[str] = set()
    if json_dir.exists():
        for json_file in json_dir.glob(f"{prefix}*.json"):
            with json_file.open() as f:
                data = json.load(f)
                combined_data.update(data)

    return combined_data


@pytest.hookimpl
def pytest_sessionfinish(session: pytest.Session, exitstatus: int) -> None:  # noqa: ARG001
    """Write skipped and visited image names to disk."""
    image_names_dir = getattr(session.config, "image_names_dir", None)
    if image_names_dir:
        test_id = uuid.uuid4()
        visited_file = image_names_dir / f"visited_{test_id}_cache_names.json"
        skipped_file = image_names_dir / f"skipped_{test_id}_cache_names.json"

        # Fixed: Write JSON instead of plain text
        visited_file.write_text(json.dumps(list(VISITED_CACHED_IMAGE_NAMES)))
        skipped_file.write_text(json.dumps(list(SKIPPED_CACHED_IMAGE_NAMES)))


def pytest_unconfigure(config: pytest.Config) -> None:
    """Remove temporary files."""
    if config.getoption("doc_mode"):
        from pytest_pyvista.doc_mode import _DocModeInfo  # noqa: PLC0415

        for tempdir in _DocModeInfo._tempdirs:  # noqa: SLF001
            tempdir.cleanup()
        _DocModeInfo._tempdirs = []  # noqa: SLF001


def pytest_ignore_collect(collection_path: Path, config: pytest.Config) -> bool | None:  # noqa: ARG001
    """Block regular file collection entirely when using --doc_mode."""
    if config.getoption("doc_mode"):
        return True
    return None


def pytest_collection_modifyitems(session: pytest.Session, config: pytest.Config, items: list[pytest.Item]) -> None:
    """Collect tests from doc images when --doc_mode is enabled."""
    if config.getoption("doc_mode"):
        items.clear()  # Clear previously collected items

        # Import the doc images module
        module_name = "pytest_pyvista.doc_mode"
        doc_module = importlib.import_module(module_name)
        module_file = Path(cast("Path", doc_module.__file__))

        # Collect test items from the module
        module_collector = pytest.Module.from_parent(parent=session, path=module_file)
        collected_items = list(module_collector.collect())
        items.extend(collected_items)<|MERGE_RESOLUTION|>--- conflicted
+++ resolved
@@ -463,14 +463,9 @@
 
     def _save_generated_image(self, plotter: pyvista.Plotter, image_name: str, parent_dir: Path | None = None) -> None:
         parent = cast("Path", self.generated_image_dir) if parent_dir is None else parent_dir
-<<<<<<< HEAD
-        generated_image_path = _get_generated_image_path(parent=parent, image_name=image_name, generate_subdirs=self.generate_subdirs)
-=======
-        generated_image_path = (
-            parent / Path(image_name).with_suffix("") / (str(self.env_info) + ".png") if self.generate_subdirs else parent / image_name
+        generated_image_path = _get_generated_image_path(
+            parent=parent, image_name=image_name, generate_subdirs=self.generate_subdirs, env_info=self.env_info
         )
-        generated_image_path.parent.mkdir(exist_ok=True, parents=True)
->>>>>>> 68a06209
         plotter.screenshot(generated_image_path)
 
     def _save_failed_test_images(
@@ -533,9 +528,9 @@
     return "test_" + remove_suffix(image_name)
 
 
-def _get_generated_image_path(parent: Path, image_name: Path | str, *, generate_subdirs: bool) -> Path:
+def _get_generated_image_path(parent: Path, image_name: Path | str, *, generate_subdirs: bool, env_info: str | _EnvInfo) -> Path:
     name = Path(image_name)
-    generated_image_path = parent / name.with_suffix("") / (ENV_INFO + name.suffix) if generate_subdirs else parent / name
+    generated_image_path = parent / name.with_suffix("") / f"{env_info}{name.suffix}" if generate_subdirs else parent / name
     generated_image_path.parent.mkdir(exist_ok=True, parents=True)
     return generated_image_path
 
