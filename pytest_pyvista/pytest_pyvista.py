--- conflicted
+++ resolved
@@ -34,12 +34,10 @@
 VISITED_CACHED_IMAGE_NAMES: set[str] = set()
 SKIPPED_CACHED_IMAGE_NAMES: set[str] = set()
 
-<<<<<<< HEAD
 DEFAULT_ERROR_THRESHOLD: float = 500.0
 DEFAULT_WARNING_THRESHOLD: float = 200.0
-=======
+
 _ImageFormats = Literal["png", "jpg"]
->>>>>>> a70b386a
 
 
 @dataclass
@@ -454,13 +452,8 @@
         if fail_msg and len(cached_image_paths) > 1:
             # Compare test image to other known valid versions
             msg_start = "This test has multiple cached images. It initially failed (as above)"
-<<<<<<< HEAD
             for path in cached_image_paths[1:]:
-                error = pyvista.compare_images(plotter, str(path))
-=======
-            for path in cached_image_paths:
                 error = _compare_images(plotter, str(path))
->>>>>>> a70b386a
                 if _check_compare_fail(test_name, error, allowed_error=allowed_error) is None:
                     # Convert failure into a warning
                     warn_msg = fail_msg + (f"\n{msg_start} but passed when compared to:\n\t{path}")
@@ -562,39 +555,30 @@
     return sorted(dir_.rglob(f"*.{ext}"))
 
 
-def _compare_images(test_image: str | pyvista.Plotter, cached_image: str) -> float:
+def _compare_images(test_image: Path | str | pyvista.Plotter, cached_image: Path | str) -> float:
+    def _path_as_string(image: Path | str | pyvista.Plotter) -> str | pyvista.Plotter:
+        return str(image) if isinstance(image, Path) else image
+
     if isinstance(test_image, pyvista.Plotter) and (cached_suffix := Path(cached_image).suffix) == ".jpg":
         # Need to save image to file to apply jpg compression
         pl = cast("pyvista.Plotter", test_image)
         with tempfile.NamedTemporaryFile(suffix=cached_suffix) as tmp:
             pl.screenshot(tmp.name)
-            return pyvista.compare_images(tmp.name, cached_image)
-    return pyvista.compare_images(test_image, cached_image)
+            return pyvista.compare_images(tmp.name, _path_as_string(cached_image))
+    return pyvista.compare_images(_path_as_string(test_image), _path_as_string(cached_image))
 
 
 def _test_compare_images(
-<<<<<<< HEAD
-    test_name: str, test_image: Path | pyvista.Plotter, cached_image: Path | pyvista.Plotter, allowed_error: float, allowed_warning: float
+    test_name: str, test_image: Path | str | pyvista.Plotter, cached_image: Path | str, allowed_error: float, allowed_warning: float
 ) -> tuple[str | None, str | None]:
-    def _path_as_string(image: Path | pyvista.Plotter) -> str | pyvista.Plotter:
-        return str(image) if isinstance(image, Path) else image
-
     try:
         # Check if test should fail or warn
-        error = pyvista.compare_images(_path_as_string(test_image), _path_as_string(cached_image))
+        error = _compare_images(test_image, cached_image)
         fail_msg = _check_compare_fail(test_name, error, allowed_error)
         warn_msg = _check_compare_warn(test_name, error, allowed_warning)
     except RuntimeError as e:
         warn_msg = None
         fail_msg = repr(e)
-=======
-    test_name: str, test_image: str | pyvista.Plotter, cached_image: str, allowed_error: float, allowed_warning: float
-) -> tuple[str | None, str | None]:
-    # Check if test should fail or warn
-    error = _compare_images(test_image, cached_image)
-    fail_msg = _check_compare_fail(test_name, error, allowed_error)
-    warn_msg = _check_compare_warn(test_name, error, allowed_warning)
->>>>>>> a70b386a
     return warn_msg, fail_msg
 
 
