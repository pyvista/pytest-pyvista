"""pytest-pyvista module."""

from __future__ import annotations

<<<<<<< HEAD
import importlib
=======
import contextlib
import json
>>>>>>> 94813c80
import os
from pathlib import Path
import platform
import shutil
from typing import TYPE_CHECKING
from typing import Callable
from typing import Literal
from typing import cast
import uuid
import warnings

import pytest
import pyvista
from pyvista import Plotter

if TYPE_CHECKING:  # pragma: no cover
    from collections.abc import Generator

VISITED_CACHED_IMAGE_NAMES: set[str] = set()
SKIPPED_CACHED_IMAGE_NAMES: set[str] = set()


class RegressionError(RuntimeError):
    """Error when regression does not meet the criteria."""


class RegressionFileNotFound(FileNotFoundError):  # noqa: N818
    """
    Error when regression file is not found.

    DO NOT USE, maintained for backwards-compatibility only.
    Use RegressionFileNotFoundError instead.
    """


class RegressionFileNotFoundError(RegressionFileNotFound):
    """Error when regression file is not found."""


def pytest_addoption(parser) -> None:  # noqa: ANN001
    """Adds new flag options to the pyvista plugin."""  # noqa: D401
    _add_common_pytest_options(parser)

    group = parser.getgroup("pyvista")
    group.addoption(
        "--reset_image_cache",
        action="store_true",
        help="Reset the images in the PyVista cache.",
    )
    group.addoption("--ignore_image_cache", action="store_true", help="Ignores the image cache.")
    group.addoption(
        "--allow_unused_generated",
        action="store_true",
        help="Prevent test failure if a generated test image has no use.",
    )
    group.addoption(
        "--add_missing_images",
        action="store_true",
        help="Adds images to cache if missing.",
    )
    group.addoption(
        "--reset_only_failed",
        action="store_true",
        help="Reset only the failed images in the PyVista cache.",
    )
    group.addoption(
        "--disallow_unused_cache",
        action="store_true",
        help="Report test failure if there are any images in the cache which are not compared to any generated images.",
    )
    group.addoption(
        "--allow_useless_fixture",
        action="store_true",
        help="Prevent test failure if the `verify_image_cache` fixture is used but no images are generated.",
    )

    # Doc-specific test options
    group.addoption(
        "--doc_mode",
        action="store_true",
        help="Enable documentation image testing.",
    )
    group.addoption(
        "--doc_images_dir",
        action="store",
        help="Path to the documentation images.",
    )
    parser.addini(
        "doc_images_dir",
        default=None,
        help="Path to the documentation images.",
    )
    _add_common_pytest_options(parser, doc=True)


def _add_common_pytest_options(parser, *, doc: bool = False) -> None:  # noqa: ANN001
    prefix = "doc_" if doc else ""
    group = parser.getgroup("pyvista")
    group.addoption(
        f"--{prefix}image_cache_dir",
        action="store",
        help="Path to the image cache folder.",
    )
    parser.addini(
        f"{prefix}image_cache_dir",
        default=None if doc else "image_cache_dir",
        help="Path to the image cache folder.",
    )
    group.addoption(
        f"--{prefix}generated_image_dir",
        action="store",
        help="Path to dump test images from the current run.",
    )
    parser.addini(
        f"{prefix}generated_image_dir",
        default=None,
        help="Path to dump test images from the current run.",
    )
    group.addoption(
        f"--{prefix}failed_image_dir",
        action="store",
        help="Path to dump images from failed tests from the current run.",
    )
    parser.addini(
        f"{prefix}failed_image_dir",
        default=None,
        help="Path to dump images from failed tests from the current run.",
    )


class VerifyImageCache:
    """
    Control image caching for testing.

    Image cache files are named according to ``test_name``.
    Multiple calls to an instance of this class will append
    `_X` to the name after the first one.  That is, files
    ``{test_name}``, ``{test_name}_1``, and ``{test_name}_2``
    will be saved if called 3 times.

    Parameters
    ----------
    test_name : str
        Name of test to save.  It is used to define the name of image cache
        file.

    cache_dir : Path
        Directory for image cache comparisons.

    error_value : float, default: 500
        Threshold value for determining if two images are not similar enough in
        a test.

    warning_value : float, default: 200
        Threshold value to warn that two images are different but not enough to
        fail the test.

    var_error_value : float, default: 1000
        Same as error_value but for high variance tests.

    var_warning_value : float, default 1000
        Same as warning_value but for high variance tests.

    generated_image_dir : Path, optional
        Directory to save generated images.  If not specified, no generated
        images are saved.

    failed_image_dir : Path, optional
        Directory to save failed images.  If not specified, no generated
        images are saved.

    Examples
    --------
    Create an image cache directory named image_cache and check a simple
    plotter against it. Since ``image_cache`` doesn't exist, it will be created
    and basic.png will be added to it. Subsequent calls to ``verif`` will
    compare the plotter against the cached image.

    >>> import pyvista as pv
    >>> from pytest_pyvista import VerifyImageCache
    >>> pl = pv.Plotter(off_screen=True)
    >>> pl.add_mesh(pv.Sphere())
    >>> verif = VerifyImageCache("test_basic", "image_cache")
    >>> verif(pl)

    """

    reset_image_cache = False
    ignore_image_cache = False
    allow_unused_generated = False
    add_missing_images = False
    reset_only_failed = False

    def __init__(  # noqa: PLR0913
        self,
        test_name: str,
        cache_dir: Path,
        *,
        error_value: float = 500.0,
        warning_value: float = 200.0,
        var_error_value: float = 1000.0,
        var_warning_value: float = 1000.0,
        generated_image_dir: Path | None = None,
        failed_image_dir: Path | None = None,
    ) -> None:
        """Initialize VerifyImageCache."""
        self.test_name = test_name

        # handle paths
        if not cache_dir.is_dir():
            _ensure_dir_exists(cache_dir, msg_name="cache image dir")
        self.cache_dir = cache_dir

        if generated_image_dir is not None:
            _ensure_dir_exists(generated_image_dir, msg_name="generated image dir")
        self.generated_image_dir = generated_image_dir

        self.failed_image_dir = failed_image_dir

        self.error_value = error_value
        self.warning_value = warning_value
        self.var_error_value = var_error_value
        self.var_warning_value = var_warning_value

        self.high_variance_test = False
        self.windows_skip_image_cache = False
        self.macos_skip_image_cache = False

        self.skip = False
        self.n_calls = 0

    @staticmethod
    def _is_skipped(*, skip: bool, windows_skip_image_cache: bool, macos_skip_image_cache: bool, ignore_image_cache: bool) -> bool:
        skip_windows = os.name == "nt" and windows_skip_image_cache
        skip_macos = platform.system() == "Darwin" and macos_skip_image_cache
        return skip or ignore_image_cache or skip_windows or skip_macos

    def __call__(self, plotter: Plotter) -> None:  # noqa: C901, PLR0912
        """
        Either store or validate an image.

        Parameters
        ----------
        plotter : pyvista.Plotter
            The Plotter object that is being closed.

        """

        def remove_plotter_close_callback() -> None:
            # Make sure this doesn't get called again if this plotter doesn't close properly
            # This is typically needed if an error is raised by this function
            plotter._before_close_callback = None  # noqa: SLF001

        test_name = f"{self.test_name}_{self.n_calls}" if self.n_calls > 0 else self.test_name
        self.n_calls += 1

        if self.high_variance_test:
            allowed_error = self.var_error_value
            allowed_warning = self.var_warning_value
        else:
            allowed_error = self.error_value
            allowed_warning = self.warning_value

        # cached image name. We remove the first 5 characters of the function name
        # "test_" to get the name for the image.
        image_name = _image_name_from_test_name(test_name)
        image_filename = Path(self.cache_dir, image_name)
        gen_image_filename = None if self.generated_image_dir is None else Path(self.generated_image_dir, image_name)

        if VerifyImageCache._is_skipped(
            skip=self.skip,
            windows_skip_image_cache=self.windows_skip_image_cache,
            macos_skip_image_cache=self.macos_skip_image_cache,
            ignore_image_cache=self.ignore_image_cache,
        ):
            SKIPPED_CACHED_IMAGE_NAMES.add(image_name)
            return
        VISITED_CACHED_IMAGE_NAMES.add(image_name)

        if not image_filename.is_file() and not (self.allow_unused_generated or self.add_missing_images or self.reset_image_cache):
            # Raise error since the cached image does not exist and will not be added later

            # Save images as needed before error
            if gen_image_filename is not None:
                plotter.screenshot(gen_image_filename)
            if self.failed_image_dir is not None:
                self._save_failed_test_images("error", plotter, image_name)

            remove_plotter_close_callback()
            msg = f"{image_filename} does not exist in image cache"
            raise RegressionFileNotFoundError(msg)

        if (self.add_missing_images and not image_filename.is_file()) or (self.reset_image_cache and not self.reset_only_failed):
            plotter.screenshot(image_filename)

        if gen_image_filename is not None:
            plotter.screenshot(gen_image_filename)

        if not Path(image_filename).is_file() and self.allow_unused_generated:
            # Test image has been generated, but cached image does not exist
            # The generated image is considered unused, so exit safely before image
            # comparison to avoid a FileNotFoundError
            return

        if self.failed_image_dir is not None and not Path(image_filename).is_file():
            # Image comparison will fail, so save image before error
            self._save_failed_test_images("error", plotter, image_name)
            remove_plotter_close_callback()

        error = pyvista.compare_images(str(image_filename), plotter)

        if error > allowed_error:
            if self.failed_image_dir is not None:
                self._save_failed_test_images("error", plotter, image_name)
            if self.reset_only_failed:
                warnings.warn(
                    f"{test_name} Exceeded image regression error of "
                    f"{allowed_error} with an image error equal to: {error}"
                    f"\nThis image will be reset in the cache.",
                    stacklevel=2,
                )
                plotter.screenshot(image_filename)
            else:
                remove_plotter_close_callback()
                msg = f"{test_name} Exceeded image regression error of {allowed_error} with an image error equal to: {error}"
                raise RegressionError(msg)
        if error > allowed_warning:
            if self.failed_image_dir is not None:
                self._save_failed_test_images("warning", plotter, image_name)
            warnings.warn(f"{test_name} Exceeded image regression warning of {allowed_warning} with an image error of {error}", stacklevel=2)

    def _save_failed_test_images(self, error_or_warning: Literal["error", "warning"], plotter: Plotter, image_name: str) -> None:
        """Save test image from cache and from test to the failed image dir."""

        def _make_failed_test_image_dir(
            errors_or_warnings: Literal["errors", "warnings"], from_cache_or_test: Literal["from_cache", "from_test"]
        ) -> Path:
            # Check was done earlier to verify this is not None
            failed_image_dir = cast("str", self.failed_image_dir)
            _ensure_dir_exists(failed_image_dir, msg_name="failed image dir")
            dest_dir = Path(failed_image_dir, errors_or_warnings, from_cache_or_test)
            dest_dir.mkdir(exist_ok=True, parents=True)
            return dest_dir

        error_dirname = cast("Literal['errors', 'warnings']", error_or_warning + "s")

        from_test_dir = _make_failed_test_image_dir(error_dirname, "from_test")
        plotter.screenshot(from_test_dir / image_name)

        cached_image = Path(self.cache_dir, image_name)
        if cached_image.is_file():
            from_cache_dir = _make_failed_test_image_dir(error_dirname, "from_cache")
            shutil.copy(cached_image, from_cache_dir / image_name)


def _image_name_from_test_name(test_name: str) -> str:
    return test_name[5:] + ".png"


def _test_name_from_image_name(image_name: str) -> str:
    def remove_suffix(s: str) -> str:
        """Remove integer and png suffix."""
        no_png_ext = s[:-4]
        parts = no_png_ext.split("_")
        if len(parts) > 1:
            try:
                int(parts[-1])
                parts = parts[:-1]  # Remove the integer suffix
            except ValueError:
                pass  # Last part is not an integer; do nothing
        return "_".join(parts)

    return "test_" + remove_suffix(image_name)


@pytest.hookimpl
def pytest_terminal_summary(terminalreporter, exitstatus, config) -> None:  # noqa: ANN001, ARG001
    """Execute after the whole test run completes."""
    if hasattr(config, "workerinput"):
        # on an pytest-xdist worker node, exit early
        return

    if config.getoption("disallow_unused_cache"):
        value = _get_option_from_config_or_ini(config, "image_cache_dir")
        cache_path = Path(cast("Path", value))
        cached_image_names = {f.name for f in cache_path.glob("*.png")}

        image_names_dir = getattr(config, "image_names_dir", None)
        if image_names_dir:
            visited_cached_image_names = _combine_temp_jsons(image_names_dir, "visited")
            skipped_cached_image_names = _combine_temp_jsons(image_names_dir, "skipped")
        else:
            visited_cached_image_names = set()
            skipped_cached_image_names = set()

        unused_cached_image_names = cached_image_names - visited_cached_image_names - skipped_cached_image_names

        # Exclude images from skipped tests where multiple images are generated
        unused_skipped = unused_cached_image_names.copy()
        for image_name in unused_cached_image_names:
            base_image_name = _image_name_from_test_name(_test_name_from_image_name(image_name))
            if base_image_name in skipped_cached_image_names:
                unused_skipped.remove(image_name)

        if unused_skipped:
            tr = terminalreporter
            tr.ensure_newline()
            tr.section("pytest-pyvista ERROR", sep="=", red=True, bold=True)
            tr.line(f"Unused cached image file(s) detected ({len(unused_skipped)}). The following images are", red=True)
            tr.line("cached, but were not generated or skipped by any of the tests:", red=True)
            tr.line(f"{sorted(unused_skipped)}", yellow=True)
            tr.line("")
            tr.line("These images should either be removed from the cache, or the corresponding", red=True)
            tr.line("tests should be modified to ensure an image is generated for comparison.", red=True)
            pytest.exit("Unused cache images", returncode=pytest.ExitCode.TESTS_FAILED)

    VISITED_CACHED_IMAGE_NAMES.clear()
    SKIPPED_CACHED_IMAGE_NAMES.clear()


def _ensure_dir_exists(dirpath: str | Path, msg_name: str) -> None:
    if not Path(dirpath).is_dir():
        msg = f"pyvista test {msg_name}: {dirpath} does not yet exist.  Creating dir."
        warnings.warn(msg, stacklevel=2)

        # exist_ok to allow for multi-threading
        Path(dirpath).mkdir(exist_ok=True, parents=True)


def _get_option_from_config_or_ini(pytestconfig: pytest.Config, option: str, *, is_dir: bool = False) -> Path | None:
    value = pytestconfig.getoption(option)
    if value is None:
        value = pytestconfig.getini(option)

    if value is None:
        return value

    return pytestconfig.rootpath / value if is_dir else value


@pytest.hookimpl(tryfirst=True, hookwrapper=True)
def pytest_runtest_makereport(item, call) -> Generator:  # noqa: ANN001, ARG001
    """Store test results for inspection."""
    outcome = yield
    if outcome:
        rep = outcome.get_result()

        # Mark cached image as skipped if test was skipped during setup or execution
        if rep.when in ["call", "setup"] and rep.skipped:
            SKIPPED_CACHED_IMAGE_NAMES.add(_image_name_from_test_name(item.name))

        # Attach the report to the item so fixtures/finalizers can inspect it
        setattr(item, f"rep_{rep.when}", rep)


class _ChainedCallbacks:
    def __init__(self, *funcs: Callable[[Plotter], None]) -> None:
        """Chainable callbacks for pyvista.Plotter.show method."""
        self.funcs = funcs

    def __call__(self, plotter: Plotter) -> None:
        """Call all input functions in chain for the given Plotter instance."""
        for f in self.funcs:
            f(plotter)


@pytest.hookimpl
def pytest_configure(config: pytest.Config) -> None:
    """Configure pytest session."""
    # create a image names directory for individual or multiple workers to write to
    if config.getoption("disallow_unused_cache"):
        config.image_names_dir = Path(config.cache.makedir("pyvista"))
        config.image_names_dir.mkdir(exist_ok=True)

        # ensure this directory is empty as it might be left over from a previous test
        with contextlib.suppress(OSError):
            for filename in config.image_names_dir.iterdir():
                filename.unlink()


@pytest.fixture
def verify_image_cache(
    request: pytest.FixtureRequest,
    pytestconfig: pytest.Config,
    monkeypatch: pytest.MonkeyPatch,
) -> Generator[VerifyImageCache, None, None]:
    """Check cached images against test images for PyVista."""
    # Set CMD options in class attributes
    VerifyImageCache.reset_image_cache = pytestconfig.getoption("reset_image_cache")
    VerifyImageCache.ignore_image_cache = pytestconfig.getoption("ignore_image_cache")
    VerifyImageCache.allow_unused_generated = pytestconfig.getoption("allow_unused_generated")
    VerifyImageCache.add_missing_images = pytestconfig.getoption("add_missing_images")
    VerifyImageCache.reset_only_failed = pytestconfig.getoption("reset_only_failed")

    cache_dir = cast("Path", _get_option_from_config_or_ini(pytestconfig, "image_cache_dir", is_dir=True))
    gen_dir = _get_option_from_config_or_ini(pytestconfig, "generated_image_dir", is_dir=True)
    failed_dir = _get_option_from_config_or_ini(pytestconfig, "failed_image_dir", is_dir=True)

    verify_image_cache = VerifyImageCache(
        test_name=request.node.name,
        cache_dir=cache_dir,
        generated_image_dir=gen_dir,
        failed_image_dir=failed_dir,
    )

    # Wrapping call to `Plotter.show` to inject the image cache callback
    def func_show(*args, **kwargs) -> None:  # noqa: ANN002, ANN003
        key = "before_close_callback"
        user_callback = kwargs.get(key, lambda *a: ...)  # noqa: ARG005

        if user_callback is None:  # special case encountered when using the `plot` property of pyvista objects
            user_callback = lambda *a: ...  # noqa: ARG005, E731

        kwargs[key] = _ChainedCallbacks(user_callback, verify_image_cache)

        return old_show(*args, **kwargs)

    old_show = Plotter.show
    monkeypatch.setattr(Plotter, "show", func_show)

    yield verify_image_cache

    # Check if the fixture was not used
    # Value from fixture takes precedence over value set by CLI
    allow_useless_fixture = getattr(verify_image_cache, "allow_useless_fixture", None)
    if allow_useless_fixture is None:
        allow_useless_fixture = pytestconfig.getoption("allow_useless_fixture")

    skipped = VerifyImageCache._is_skipped(  # noqa: SLF001
        skip=verify_image_cache.skip,
        windows_skip_image_cache=verify_image_cache.windows_skip_image_cache,
        macos_skip_image_cache=verify_image_cache.macos_skip_image_cache,
        ignore_image_cache=verify_image_cache.ignore_image_cache,
    )
    if not allow_useless_fixture and not skipped:
        # Retrieve test call report
        rep_call = getattr(request.node, "rep_call", None)

        if rep_call and rep_call.passed and verify_image_cache.n_calls == 0:
            pytest.fail(
                "Fixture `verify_image_cache` is used but no images were generated.\n"
                "Did you forget to call `show` or `plot`, or set `verify_image_cache.allow_useless_fixture=True`?."
            )


<<<<<<< HEAD
def pytest_configure(config: pytest.Config) -> None:
    """Check if using doc_mode."""
    if config.getoption("doc_mode"):
        from pytest_pyvista.doc_mode import _DocTestInfo  # noqa: PLC0415

        _DocTestInfo.init_dirs(config)


def pytest_unconfigure(config: pytest.Config) -> None:
    """Remove temporary files."""
    if config.getoption("doc_mode"):
        from pytest_pyvista.doc_mode import _DocTestInfo  # noqa: PLC0415

        for tempdir in _DocTestInfo._tempdirs:  # noqa: SLF001
            tempdir.cleanup()
        _DocTestInfo._tempdirs = []  # noqa: SLF001


def pytest_ignore_collect(collection_path: Path, config: pytest.Config) -> bool | None:  # noqa: ARG001
    """Block regular file collection entirely when using --doc_mode."""
    if config.getoption("doc_mode"):
        return True
    return None


def pytest_collection_modifyitems(session: pytest.Session, config: pytest.Config, items: list[pytest.Item]) -> None:
    """Collect tests from doc images when --doc_mode is enabled."""
    if config.getoption("doc_mode"):
        items.clear()  # Clear previously collected items

        # Import the doc images module
        module_name = "pytest_pyvista.doc_mode"
        doc_module = importlib.import_module(module_name)
        module_file = Path(cast("Path", doc_module.__file__))

        # Collect test items from the module
        module_collector = pytest.Module.from_parent(parent=session, path=module_file)
        collected_items = list(module_collector.collect())
        items.extend(collected_items)
=======
def _combine_temp_jsons(json_dir: Path, prefix: str = "") -> set[str]:
    # Read all JSON files from a directory and combine into single set
    combined_data: set[str] = set()
    if json_dir.exists():
        for json_file in json_dir.glob(f"{prefix}*.json"):
            with json_file.open() as f:
                data = json.load(f)
                combined_data.update(data)

    return combined_data


@pytest.hookimpl
def pytest_sessionfinish(session: pytest.Session, exitstatus: int) -> None:  # noqa: ARG001
    """Write skipped and visited image names to disk."""
    image_names_dir = getattr(session.config, "image_names_dir", None)
    if image_names_dir:
        test_id = uuid.uuid4()
        visited_file = image_names_dir / f"visited_{test_id}_cache_names.json"
        skipped_file = image_names_dir / f"skipped_{test_id}_cache_names.json"

        # Fixed: Write JSON instead of plain text
        visited_file.write_text(json.dumps(list(VISITED_CACHED_IMAGE_NAMES)))
        skipped_file.write_text(json.dumps(list(SKIPPED_CACHED_IMAGE_NAMES)))
>>>>>>> 94813c80
<|MERGE_RESOLUTION|>--- conflicted
+++ resolved
@@ -2,12 +2,9 @@
 
 from __future__ import annotations
 
-<<<<<<< HEAD
+import contextlib
 import importlib
-=======
-import contextlib
 import json
->>>>>>> 94813c80
 import os
 from pathlib import Path
 import platform
@@ -477,6 +474,11 @@
 @pytest.hookimpl
 def pytest_configure(config: pytest.Config) -> None:
     """Configure pytest session."""
+    if config.getoption("doc_mode"):
+        from pytest_pyvista.doc_mode import _DocTestInfo  # noqa: PLC0415
+
+        _DocTestInfo.init_dirs(config)
+
     # create a image names directory for individual or multiple workers to write to
     if config.getoption("disallow_unused_cache"):
         config.image_names_dir = Path(config.cache.makedir("pyvista"))
@@ -553,47 +555,6 @@
             )
 
 
-<<<<<<< HEAD
-def pytest_configure(config: pytest.Config) -> None:
-    """Check if using doc_mode."""
-    if config.getoption("doc_mode"):
-        from pytest_pyvista.doc_mode import _DocTestInfo  # noqa: PLC0415
-
-        _DocTestInfo.init_dirs(config)
-
-
-def pytest_unconfigure(config: pytest.Config) -> None:
-    """Remove temporary files."""
-    if config.getoption("doc_mode"):
-        from pytest_pyvista.doc_mode import _DocTestInfo  # noqa: PLC0415
-
-        for tempdir in _DocTestInfo._tempdirs:  # noqa: SLF001
-            tempdir.cleanup()
-        _DocTestInfo._tempdirs = []  # noqa: SLF001
-
-
-def pytest_ignore_collect(collection_path: Path, config: pytest.Config) -> bool | None:  # noqa: ARG001
-    """Block regular file collection entirely when using --doc_mode."""
-    if config.getoption("doc_mode"):
-        return True
-    return None
-
-
-def pytest_collection_modifyitems(session: pytest.Session, config: pytest.Config, items: list[pytest.Item]) -> None:
-    """Collect tests from doc images when --doc_mode is enabled."""
-    if config.getoption("doc_mode"):
-        items.clear()  # Clear previously collected items
-
-        # Import the doc images module
-        module_name = "pytest_pyvista.doc_mode"
-        doc_module = importlib.import_module(module_name)
-        module_file = Path(cast("Path", doc_module.__file__))
-
-        # Collect test items from the module
-        module_collector = pytest.Module.from_parent(parent=session, path=module_file)
-        collected_items = list(module_collector.collect())
-        items.extend(collected_items)
-=======
 def _combine_temp_jsons(json_dir: Path, prefix: str = "") -> set[str]:
     # Read all JSON files from a directory and combine into single set
     combined_data: set[str] = set()
@@ -618,4 +579,36 @@
         # Fixed: Write JSON instead of plain text
         visited_file.write_text(json.dumps(list(VISITED_CACHED_IMAGE_NAMES)))
         skipped_file.write_text(json.dumps(list(SKIPPED_CACHED_IMAGE_NAMES)))
->>>>>>> 94813c80
+
+
+def pytest_unconfigure(config: pytest.Config) -> None:
+    """Remove temporary files."""
+    if config.getoption("doc_mode"):
+        from pytest_pyvista.doc_mode import _DocTestInfo  # noqa: PLC0415
+
+        for tempdir in _DocTestInfo._tempdirs:  # noqa: SLF001
+            tempdir.cleanup()
+        _DocTestInfo._tempdirs = []  # noqa: SLF001
+
+
+def pytest_ignore_collect(collection_path: Path, config: pytest.Config) -> bool | None:  # noqa: ARG001
+    """Block regular file collection entirely when using --doc_mode."""
+    if config.getoption("doc_mode"):
+        return True
+    return None
+
+
+def pytest_collection_modifyitems(session: pytest.Session, config: pytest.Config, items: list[pytest.Item]) -> None:
+    """Collect tests from doc images when --doc_mode is enabled."""
+    if config.getoption("doc_mode"):
+        items.clear()  # Clear previously collected items
+
+        # Import the doc images module
+        module_name = "pytest_pyvista.doc_mode"
+        doc_module = importlib.import_module(module_name)
+        module_file = Path(cast("Path", doc_module.__file__))
+
+        # Collect test items from the module
+        module_collector = pytest.Module.from_parent(parent=session, path=module_file)
+        collected_items = list(module_collector.collect())
+        items.extend(collected_items)