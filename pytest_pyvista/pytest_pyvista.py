--- conflicted
+++ resolved
@@ -5,26 +5,19 @@
 import os
 from pathlib import Path
 import platform
-<<<<<<< HEAD
-from typing import TYPE_CHECKING
-=======
 import shutil
 from typing import TYPE_CHECKING
 from typing import Literal
 from typing import cast
->>>>>>> 27a8d355
 import warnings
 
 import pytest
 import pyvista
 
-<<<<<<< HEAD
 if TYPE_CHECKING:  # pragma: no cover
     from collections.abc import Generator
-=======
-if TYPE_CHECKING:
+
     from pyvista import Plotter
->>>>>>> 27a8d355
 
 
 class RegressionError(RuntimeError):
