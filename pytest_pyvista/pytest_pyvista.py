"""pytest-pyvista module."""

from __future__ import annotations

from enum import Enum
import os
from pathlib import Path
import platform
import shutil
import sys
from typing import TYPE_CHECKING
from typing import Literal
from typing import NamedTuple
from typing import cast
import warnings

import pytest
import pyvista

if TYPE_CHECKING:  # pragma: no cover
    from collections.abc import Generator

    from pyvista import Plotter


class RegressionError(RuntimeError):
    """Error when regression does not meet the criteria."""


class RegressionFileNotFound(FileNotFoundError):  # noqa: N818
    """Error when regression file is not found."""


class Outcome(Enum):
    """Outcome of the image verification."""

    SUCCESS = "success"
    SKIPPED = "skipped"
    ERROR = "error"
    WARNING = "warning"


def pytest_addoption(parser) -> None:  # noqa: ANN001
    """Adds new flag options to the pyvista plugin."""  # noqa: D401
    group = parser.getgroup("pyvista")
    group.addoption(
        "--reset_image_cache",
        action="store_true",
        help="Reset the images in the PyVista cache.",
    )
    group.addoption("--ignore_image_cache", action="store_true", help="Ignores the image cache.")
    group.addoption(
        "--allow_unused_generated",
        action="store_true",
        help="Prevent test failure if a generated test image has no use.",
    )
    group.addoption(
        "--generated_image_dir",
        action="store",
        help="Path to dump test images from the current run.",
    )
    parser.addini(
        "generated_image_dir",
        default=None,
        help="Path to dump test images from the current run.",
    )
    group.addoption(
        "--failed_image_dir",
        action="store",
        help="Path to dump images from failed tests from the current run.",
    )
    parser.addini(
        "failed_image_dir",
        default=None,
        help="Path to dump images from failed tests from the current run.",
    )
    group.addoption(
        "--add_missing_images",
        action="store_true",
        help="Adds images to cache if missing.",
    )
    group.addoption(
        "--image_cache_dir",
        action="store",
        help="Path to the image cache folder.",
    )
    parser.addini(
        "image_cache_dir",
        default="image_cache_dir",
        help="Path to the image cache folder.",
    )
    group.addoption(
        "--reset_only_failed",
        action="store_true",
        help="Reset only the failed images in the PyVista cache.",
    )
    group.addoption(
        "--allow_unused_cache",
        action="store_true",
        help="Report test failure if there are any images in the cache which are not compared to any generated images.",
    )


class VerifyImageCache:
    """
    Control image caching for testing.

    Image cache files are named according to ``test_name``.
    Multiple calls to an instance of this class will append
    `_X` to the name after the first one.  That is, files
    ``{test_name}``, ``{test_name}_1``, and ``{test_name}_2``
    will be saved if called 3 times.

    Parameters
    ----------
    test_name : str
        Name of test to save.  It is used to define the name of image cache
        file.

    cache_dir : str
        Directory for image cache comparisons.

    error_value : float, default: 500
        Threshold value for determining if two images are not similar enough in
        a test.

    warning_value : float, default: 200
        Threshold value to warn that two images are different but not enough to
        fail the test.

    var_error_value : float, default: 1000
        Same as error_value but for high variance tests.

    var_warning_value : float, default 1000
        Same as warning_value but for high variance tests.

    generated_image_dir : str, optional
        Directory to save generated images.  If not specified, no generated
        images are saved.

    Examples
    --------
    Create an image cache directory named image_cache and check a simple
    plotter against it. Since ``image_cache`` doesn't exist, it will be created
    and basic.png will be added to it. Subsequent calls to ``verif`` will
    compare the plotter against the cached image.

    >>> import pyvista as pv
    >>> from pytest_pyvista import VerifyImageCache
    >>> pl = pv.Plotter(off_screen=True)
    >>> pl.add_mesh(pv.Sphere())
    >>> verif = VerifyImageCache("test_basic", "image_cache")
    >>> verif(pl)

    """

    reset_image_cache = False
    ignore_image_cache = False
    allow_unused_generated = False
    add_missing_images = False
    reset_only_failed = False

    def __init__(  # noqa: D107, PLR0913
        self,
        test_name,  # noqa: ANN001
        cache_dir,  # noqa: ANN001
        *,
        error_value=500.0,  # noqa: ANN001
        warning_value=200.0,  # noqa: ANN001
        var_error_value=1000.0,  # noqa: ANN001
        var_warning_value=1000.0,  # noqa: ANN001
        generated_image_dir=None,  # noqa: ANN001
        failed_image_dir=None,  # noqa: ANN001
    ) -> None:
        self.test_name = test_name

        self.cache_dir = cache_dir

        if not os.path.isdir(self.cache_dir):  # noqa: PTH112
            warnings.warn(f"pyvista test cache image dir: {self.cache_dir} does not yet exist'  Creating empty cache.")  # noqa: B028
            os.mkdir(self.cache_dir)  # noqa: PTH102

        self.error_value = error_value
        self.warning_value = warning_value
        self.var_error_value = var_error_value
        self.var_warning_value = var_warning_value

        self.generated_image_dir = generated_image_dir
        if self.generated_image_dir is not None:
            _ensure_dir_exists(self.generated_image_dir, msg_name="generated image dir")
        self.failed_image_dir = failed_image_dir

        self.high_variance_test = False
        self.windows_skip_image_cache = False
        self.macos_skip_image_cache = False

        self.skip = False
        self.n_calls = 0

    def __call__(self, plotter):  # noqa: ANN001, ANN204, C901, PLR0912, PLR0915
        """
        Either store or validate an image.

        Parameters
        ----------
        plotter : pyvista.Plotter
            The Plotter object that is being closed.

        """

        def remove_plotter_close_callback() -> None:
            # Make sure this doesn't get called again if this plotter doesn't close properly
            # This is typically needed if an error is raised by this function
            plotter._before_close_callback = None  # noqa: SLF001

        test_name = f"{self.test_name}_{self.n_calls}" if self.n_calls > 0 else self.test_name
        self.n_calls += 1

        if self.high_variance_test:
            allowed_error = self.var_error_value
            allowed_warning = self.var_warning_value
        else:
            allowed_error = self.error_value
            allowed_warning = self.warning_value

        # cached image name. We remove the first 5 characters of the function name
        # "test_" to get the name for the image.
        image_name = _image_name_from_test_name(test_name)
        image_filename = os.path.join(self.cache_dir, image_name)  # noqa: PTH118
<<<<<<< HEAD
        gen_image_filename = None

        skip_windows = os.name == "nt" and self.windows_skip_image_cache
        skip_macos = platform.system() == "Darwin" and self.macos_skip_image_cache
        if self.skip or self.ignore_image_cache or skip_windows or skip_macos:
            # Log result as skipped
            _store_result(
                test_name=test_name,
                outcome=Outcome.SKIPPED,
                cached_filename=image_name,
                generated_filename=gen_image_filename,
            )
            return
=======
        gen_image_filename = None if self.generated_image_dir is None else os.path.join(self.generated_image_dir, image_name)  # noqa: PTH118
>>>>>>> 96ce6bbf

        if not os.path.isfile(image_filename) and not (self.allow_unused_generated or self.add_missing_images or self.reset_image_cache):  # noqa: PTH113
            # Raise error since the cached image does not exist and will not be added later

            # Save images as needed before error
            if gen_image_filename is not None:
                plotter.screenshot(gen_image_filename)
            if self.failed_image_dir is not None:
                self._save_failed_test_images("error", plotter, image_name)

            remove_plotter_close_callback()
            msg = f"{image_filename} does not exist in image cache"
            raise RegressionFileNotFound(msg)

        if ((self.add_missing_images and not os.path.isfile(image_filename)) or self.reset_image_cache) and not self.reset_only_failed:  # noqa: PTH113
            plotter.screenshot(image_filename)

        if gen_image_filename is not None:
            plotter.screenshot(gen_image_filename)

        if not Path(image_filename).is_file() and self.allow_unused_generated:
            # Test image has been generated, but cached image does not exist
            # The generated image is considered unused, so exit safely before image
            # comparison to avoid a FileNotFoundError
            return

        if self.failed_image_dir is not None and not Path(image_filename).is_file():
            # Image comparison will fail, so save image before error
            self._save_failed_test_images("error", plotter, image_name)
            remove_plotter_close_callback()

        error = pyvista.compare_images(image_filename, plotter)

        if error > allowed_error:
            _store_result(test_name=test_name, outcome=Outcome.ERROR, cached_filename=image_filename, generated_filename=gen_image_filename)
            if self.failed_image_dir is not None:
                self._save_failed_test_images("error", plotter, image_name)
            if self.reset_only_failed:
                warnings.warn(  # noqa: B028
                    f"{test_name} Exceeded image regression error of "
                    f"{allowed_error} with an image error equal to: {error}"
                    f"\nThis image will be reset in the cache."
                )
                plotter.screenshot(image_filename)
            else:
                remove_plotter_close_callback()
                msg = f"{test_name} Exceeded image regression error of {allowed_error} with an image error equal to: {error}"
                raise RegressionError(msg)
        if error > allowed_warning:
            _store_result(test_name=test_name, outcome=Outcome.WARNING, cached_filename=image_filename, generated_filename=gen_image_filename)
            if self.failed_image_dir is not None:
                self._save_failed_test_images("warning", plotter, image_name)
            warnings.warn(f"{test_name} Exceeded image regression warning of {allowed_warning} with an image error of {error}")  # noqa: B028
        else:
            _store_result(test_name=test_name, outcome=Outcome.SUCCESS, cached_filename=image_filename, generated_filename=gen_image_filename)

    def _save_failed_test_images(self, error_or_warning: Literal["error", "warning"], plotter: Plotter, image_name: str) -> None:
        """Save test image from cache and from test to the failed image dir."""

        def _make_failed_test_image_dir(
            errors_or_warnings: Literal["errors", "warnings"], from_cache_or_test: Literal["from_cache", "from_test"]
        ) -> Path:
            _ensure_dir_exists(self.failed_image_dir, msg_name="failed image dir")
            dest_dir = Path(self.failed_image_dir, errors_or_warnings, from_cache_or_test)
            dest_dir.mkdir(exist_ok=True, parents=True)
            return dest_dir

        error_dirname = cast("Literal['errors', 'warnings']", error_or_warning + "s")

        from_test_dir = _make_failed_test_image_dir(error_dirname, "from_test")
        plotter.screenshot(from_test_dir / image_name)

        cached_image = Path(self.cache_dir, image_name)
        if cached_image.is_file():
            from_cache_dir = _make_failed_test_image_dir(error_dirname, "from_cache")
            shutil.copy(cached_image, from_cache_dir / image_name)


def _image_name_from_test_name(test_name: str) -> str:
    return test_name[5:] + ".png"


def _test_name_from_image_name(image_name: str) -> str:
    def remove_suffix(s: str) -> str:
        """Remove integer and png suffix."""
        no_png_ext = s[:-4]
        parts = no_png_ext.split("_")
        if len(parts) > 1:
            try:
                int(parts[-1])
                parts = parts[:-1]  # Remove the integer suffix
            except ValueError:
                pass  # Last part is not an integer; do nothing
        return "_".join(parts)

    return "test_" + remove_suffix(image_name)


class _ResultTuple(NamedTuple):
    outcome: Outcome
    cached_filename: str
    generated_filename: str | None


RESULTS = {}


def _store_result(*, test_name: str, outcome: Outcome, cached_filename: str, generated_filename: str | None = None) -> None:
    result = _ResultTuple(
        outcome=outcome,
        cached_filename=str(Path(cached_filename).name),
        generated_filename=str(Path(generated_filename).name) if generated_filename else None,
    )
    RESULTS[test_name] = result


@pytest.hookimpl(tryfirst=True, hookwrapper=True)
def pytest_runtest_makereport(item, call) -> Generator:  # noqa: ANN001, ARG001
    """Store test results for skipped tests."""
    outcome = yield
    if outcome:
        rep = outcome.get_result()

        # Log if test was skipped
        if rep.when in ["call", "setup"] and rep.skipped:
            test_name = item.name
            _store_result(
                test_name=test_name,
                outcome=Outcome.SKIPPED,
                cached_filename=_image_name_from_test_name(test_name),
                generated_filename=None,
            )


@pytest.hookimpl
def pytest_sessionfinish(session, exitstatus) -> None:  # noqa: ANN001, ARG001
    """Execute after the whole test run completes."""
    config = session.config

    image_cache_dir = config.getoption("image_cache_dir")
    allow_unused_cache = config.getoption("allow_unused_cache")

    if image_cache_dir is None:
        image_cache_dir = config.getini("image_cache_dir")

    if image_cache_dir and not allow_unused_cache:
        cache_path = Path(image_cache_dir)
        cached_files = {f.name for f in cache_path.glob("*.png")}
        tested_files = {result.cached_filename for result in RESULTS.values()}
        unused = cached_files - tested_files

        # Exclude images from skipped tests where multiple images are generated
        unused_skipped = unused.copy()
        for image_name in unused:
            test_name = _test_name_from_image_name(image_name)
            result = RESULTS.get(test_name)
            if result and result.outcome == Outcome.SKIPPED:
                unused_skipped.remove(image_name)

        if unused_skipped:
            msg = (
                f"\npytest-pyvista: ERROR: Unused cached image file(s) detected ({len(unused_skipped)}).\n"
                f"The following images were not generated or skipped by any of the tests:\n"
                f"{sorted(unused_skipped)}\n"
            )
            # Print the message so it appears in the output
            sys.stderr.write(msg)
            sys.stderr.flush()

            session.exitstatus = pytest.ExitCode.TESTS_FAILED

    RESULTS.clear()


def _ensure_dir_exists(dirpath: str, msg_name: str) -> None:
    if not Path(dirpath).is_dir():
        msg = f"pyvista test {msg_name}: {dirpath} does not yet exist.  Creating dir."
        warnings.warn(msg, stacklevel=2)
        Path(dirpath).mkdir(parents=True)


def _get_option_from_config_or_ini(pytestconfig, option: str) -> str:  # noqa: ANN001
    value = pytestconfig.getoption(option)
    if value is None:
        value = pytestconfig.getini(option)
    return value


@pytest.fixture
def verify_image_cache(request, pytestconfig):  # noqa: ANN001, ANN201
    """Checks cached images against test images for PyVista."""  # noqa: D401
    # Set CMD options in class attributes
    VerifyImageCache.reset_image_cache = pytestconfig.getoption("reset_image_cache")
    VerifyImageCache.ignore_image_cache = pytestconfig.getoption("ignore_image_cache")
    VerifyImageCache.allow_unused_generated = pytestconfig.getoption("allow_unused_generated")
    VerifyImageCache.add_missing_images = pytestconfig.getoption("add_missing_images")
    VerifyImageCache.reset_only_failed = pytestconfig.getoption("reset_only_failed")

    cache_dir = _get_option_from_config_or_ini(pytestconfig, "image_cache_dir")
    gen_dir = _get_option_from_config_or_ini(pytestconfig, "generated_image_dir")
    failed_dir = _get_option_from_config_or_ini(pytestconfig, "failed_image_dir")

    verify_image_cache = VerifyImageCache(request.node.name, cache_dir, generated_image_dir=gen_dir, failed_image_dir=failed_dir)
    pyvista.global_theme.before_close_callback = verify_image_cache

    def reset() -> None:
        pyvista.global_theme.before_close_callback = None

    request.addfinalizer(reset)  # noqa: PT021
    return verify_image_cache<|MERGE_RESOLUTION|>--- conflicted
+++ resolved
@@ -227,8 +227,7 @@
         # "test_" to get the name for the image.
         image_name = _image_name_from_test_name(test_name)
         image_filename = os.path.join(self.cache_dir, image_name)  # noqa: PTH118
-<<<<<<< HEAD
-        gen_image_filename = None
+        gen_image_filename = None if self.generated_image_dir is None else os.path.join(self.generated_image_dir, image_name)  # noqa: PTH118
 
         skip_windows = os.name == "nt" and self.windows_skip_image_cache
         skip_macos = platform.system() == "Darwin" and self.macos_skip_image_cache
@@ -241,9 +240,6 @@
                 generated_filename=gen_image_filename,
             )
             return
-=======
-        gen_image_filename = None if self.generated_image_dir is None else os.path.join(self.generated_image_dir, image_name)  # noqa: PTH118
->>>>>>> 96ce6bbf
 
         if not os.path.isfile(image_filename) and not (self.allow_unused_generated or self.add_missing_images or self.reset_image_cache):  # noqa: PTH113
             # Raise error since the cached image does not exist and will not be added later
