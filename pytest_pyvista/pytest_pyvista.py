--- conflicted
+++ resolved
@@ -37,11 +37,8 @@
 DEFAULT_ERROR_THRESHOLD: float = 500.0
 DEFAULT_WARNING_THRESHOLD: float = 200.0
 
-<<<<<<< HEAD
-=======
 _ImageFormats = Literal["png", "jpg"]
 
->>>>>>> dc4ff5b5
 
 @dataclass
 class _EnvInfo:
@@ -321,12 +318,8 @@
     allow_unused_generated = False
     add_missing_images = False
     reset_only_failed = False
-<<<<<<< HEAD
     generate_subdirs: bool = False
-=======
-    generate_subdirs = None
     image_format: _ImageFormats
->>>>>>> dc4ff5b5
 
     def __init__(  # noqa: PLR0913
         self,
@@ -460,11 +453,7 @@
             # Compare test image to other known valid versions
             msg_start = "This test has multiple cached images. It initially failed (as above)"
             for path in cached_image_paths[1:]:
-<<<<<<< HEAD
-                error = pyvista.compare_images(plotter, str(path))
-=======
-                error = _compare_images(plotter, str(path))
->>>>>>> dc4ff5b5
+                error = _compare_images(plotter, path)
                 if _check_compare_fail(test_name, error, allowed_error=allowed_error) is None:
                     # Convert failure into a warning
                     warn_msg = fail_msg + (f"\n{msg_start} but passed when compared to:\n\t{path}")
@@ -495,13 +484,8 @@
 
     def _save_generated_image(self, plotter: pyvista.Plotter, image_name: str, parent_dir: Path | None = None) -> None:
         parent = cast("Path", self.generated_image_dir) if parent_dir is None else parent_dir
-<<<<<<< HEAD
         generated_image_path = _get_generated_image_path(
             parent=parent, image_name=image_name, generate_subdirs=self.generate_subdirs, env_info=self.env_info
-=======
-        generated_image_path = (
-            parent / Path(image_name).with_suffix("") / f"{self.env_info}.{self.image_format}" if self.generate_subdirs else parent / image_name
->>>>>>> dc4ff5b5
         )
         plotter.screenshot(generated_image_path)
 
@@ -591,22 +575,11 @@
 
 
 def _test_compare_images(
-<<<<<<< HEAD
-    test_name: str, test_image: Path | pyvista.Plotter, cached_image: Path | pyvista.Plotter, allowed_error: float, allowed_warning: float
-) -> tuple[str | None, str | None]:
-    def _path_as_string(image: Path | pyvista.Plotter) -> str | pyvista.Plotter:
-        return str(image) if isinstance(image, Path) else image
-
-    try:
-        # Check if test should fail or warn
-        error = pyvista.compare_images(_path_as_string(test_image), _path_as_string(cached_image))
-=======
     test_name: str, test_image: Path | str | pyvista.Plotter, cached_image: Path | str, allowed_error: float, allowed_warning: float
 ) -> tuple[str | None, str | None]:
     try:
         # Check if test should fail or warn
         error = _compare_images(test_image, cached_image)
->>>>>>> dc4ff5b5
         fail_msg = _check_compare_fail(test_name, error, allowed_error)
         warn_msg = _check_compare_warn(test_name, error, allowed_warning)
     except RuntimeError as e:
@@ -730,12 +703,8 @@
     if config.getoption("doc_mode"):
         from pytest_pyvista.doc_mode import _DocModeInfo  # noqa: PLC0415
 
-<<<<<<< HEAD
         _DocModeInfo.init_from_config(config)
-=======
-        _DocModeInfo.init_dirs(config)
         _DocModeInfo.image_format = cast("_ImageFormats", _get_option_from_config_or_ini(config, "image_format"))
->>>>>>> dc4ff5b5
 
     # create a image names directory for individual or multiple workers to write to
     if config.getoption("disallow_unused_cache"):
