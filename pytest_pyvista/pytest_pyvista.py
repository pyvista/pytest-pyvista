"""pytest-pyvista module."""

from __future__ import annotations

import contextlib
from dataclasses import dataclass
from functools import cached_property
import importlib
import json
import os
from pathlib import Path
import platform
import re
import shutil
import sys
import tempfile
from typing import TYPE_CHECKING
from typing import Callable
from typing import Literal
from typing import cast
from typing import get_args
from typing import overload
import uuid
import warnings

import pytest
import pyvista
from pyvista import Plotter
import vtkmodules

if TYPE_CHECKING:  # pragma: no cover
    from collections.abc import Generator

VISITED_CACHED_IMAGE_NAMES: set[str] = set()
SKIPPED_CACHED_IMAGE_NAMES: set[str] = set()

_ImageFormats = Literal["png", "jpg"]


@dataclass
class _EnvInfo:
    prefix: str = ""
    os: bool = True
    machine: bool = True
    python: bool = True
    pyvista: bool = True
    vtk: bool = True
    gpu: bool = True
    ci: bool = True
    suffix: str = ""

    def __repr__(self) -> str:
        os_version = f"{_SYSTEM_PROPERTIES.os_name}-{_SYSTEM_PROPERTIES.os_version}" if self.os else ""
        machine = f"{platform.machine()}" if self.machine else ""
        gpu = f"gpu-{_SYSTEM_PROPERTIES.gpu_vendor}" if self.gpu else ""
        python_version = f"py-{sys.version_info.major}.{sys.version_info.minor}.{sys.version_info.micro}" if self.python else ""
        pyvista_version = f"pyvista-{pyvista.__version__}" if self.pyvista else ""
        vtk_version = f"vtk-{vtkmodules.__version__}" if self.vtk else ""
        ci = f"{'' if os.environ.get('CI', None) else 'no-'}CI" if self.ci else ""

        values = [
            f"{self.prefix}",
            f"{os_version}",
            f"{machine}",
            f"{gpu}",
            f"{python_version}",
            f"{pyvista_version}",
            f"{vtk_version}",
            f"{ci}",
            f"{self.suffix}",
        ]
        return "_".join(val for val in values if val)


class _SystemProperties:
    @cached_property
    def os_name(self) -> str:
        return _SystemProperties._get_os()[0]

    @cached_property
    def os_version(self) -> str:
        return _SystemProperties._get_os()[1]

    @cached_property
    def gpu_vendor(self) -> str:
        return _SystemProperties._gpu_vendor()

    @staticmethod
    def _get_os() -> tuple[str, str]:
        system = platform.system()
        if system == "Linux":
            try:
                name = platform.freedesktop_os_release()["ID"]
                version = platform.freedesktop_os_release()["VERSION_ID"]
            except AttributeError:
                name = system
                version = platform.release()
            return name, version
        name = "macOS" if system == "Darwin" else system
        return name, platform.release()

    @staticmethod
    def _gpu_vendor() -> str:
        try:
            vendor = pyvista.GPUInfo().vendor
        except Exception:  # noqa: BLE001
            return "unknown"

        # Try to shorten vendor string
        lower = vendor.lower()
        if lower.startswith(nv := "nvidia"):
            text = nv
        elif lower.startswith(amd := "amd"):
            text = amd
        elif lower.startswith(ati := "ati"):
            text = ati
        elif lower.startswith(mesa := "mesa"):
            text = mesa
        else:
            text = vendor  # pragma: no cover
        # Shorten original string and remove whitespace
        vendor = vendor[: len(text)].replace(" ", "")
        # Remove all potentially invalid/undesired filename characters
        disallowed = r'[\\/:*?"<>|\s.\x00]'
        return re.sub(disallowed, "", vendor)


_SYSTEM_PROPERTIES = _SystemProperties()


class RegressionError(RuntimeError):
    """Error when regression does not meet the criteria."""


class RegressionFileNotFound(FileNotFoundError):  # noqa: N818
    """
    Error when regression file is not found.

    DO NOT USE, maintained for backwards-compatibility only.
    Use RegressionFileNotFoundError instead.
    """


class RegressionFileNotFoundError(RegressionFileNotFound):
    """Error when regression file is not found."""


def pytest_addoption(parser) -> None:  # noqa: ANN001
    """Adds new flag options to the pyvista plugin."""  # noqa: D401
    _add_common_pytest_options(parser)

    group = parser.getgroup("pyvista")
    group.addoption(
        "--reset_image_cache",
        action="store_true",
        help="Reset the images in the PyVista cache.",
    )
    group.addoption("--ignore_image_cache", action="store_true", help="Ignores the image cache.")
    group.addoption(
        "--allow_unused_generated",
        action="store_true",
        help="Prevent test failure if a generated test image has no use.",
    )
    group.addoption(
        "--generate_subdirs",
        action="store_true",
        help="Save generated images to sub-directories. The image names are determined by the environment info.",
    )
    group.addoption(
        "--add_missing_images",
        action="store_true",
        help="Adds images to cache if missing.",
    )
    group.addoption(
        "--reset_only_failed",
        action="store_true",
        help="Reset only the failed images in the PyVista cache.",
    )
    group.addoption(
        "--disallow_unused_cache",
        action="store_true",
        help="Report test failure if there are any images in the cache which are not compared to any generated images.",
    )
    group.addoption(
        "--allow_useless_fixture",
        action="store_true",
        help="Prevent test failure if the `verify_image_cache` fixture is used but no images are generated.",
    )
    group.addoption(
        "--image_format",
        action="store",
        choices=get_args(_ImageFormats),
        default=None,
        help="Image format to use when generating test images.",
    )
    parser.addini(
        "image_format",
        default="png",
        help="Image format to use when generating test images.",
    )

    # Doc-specific test options
    group.addoption(
        "--doc_mode",
        action="store_true",
        help="Enable documentation image testing.",
    )
    group.addoption(
        "--doc_images_dir",
        action="store",
        help="Path to the documentation images.",
    )
    parser.addini(
        "doc_images_dir",
        default=None,
        help="Path to the documentation images.",
    )
    _add_common_pytest_options(parser, doc=True)


def _add_common_pytest_options(parser, *, doc: bool = False) -> None:  # noqa: ANN001
    prefix = "doc_" if doc else ""
    group = parser.getgroup("pyvista")
    group.addoption(
        f"--{prefix}image_cache_dir",
        action="store",
        help="Path to the image cache folder.",
    )
    parser.addini(
        f"{prefix}image_cache_dir",
        default=None if doc else "image_cache_dir",
        help="Path to the image cache folder.",
    )
    group.addoption(
        f"--{prefix}generated_image_dir",
        action="store",
        help="Path to dump test images from the current run.",
    )
    parser.addini(
        f"{prefix}generated_image_dir",
        default=None,
        help="Path to dump test images from the current run.",
    )
    group.addoption(
        f"--{prefix}failed_image_dir",
        action="store",
        help="Path to dump images from failed tests from the current run.",
    )
    parser.addini(
        f"{prefix}failed_image_dir",
        default=None,
        help="Path to dump images from failed tests from the current run.",
    )


class VerifyImageCache:
    """
    Control image caching for testing.

    Image cache files are named according to ``test_name``.
    Multiple calls to an instance of this class will append
    `_X` to the name after the first one.  That is, files
    ``{test_name}``, ``{test_name}_1``, and ``{test_name}_2``
    will be saved if called 3 times.

    Parameters
    ----------
    test_name : str
        Name of test to save.  It is used to define the name of image cache
        file or sub-directory.

    cache_dir : Path
        Directory for image cache comparisons.

    error_value : float, default: 500
        Threshold value for determining if two images are not similar enough in
        a test.

    warning_value : float, default: 200
        Threshold value to warn that two images are different but not enough to
        fail the test.

    var_error_value : float, default: 1000
        Same as error_value but for high variance tests.

    var_warning_value : float, default 1000
        Same as warning_value but for high variance tests.

    generated_image_dir : Path, optional
        Directory to save generated images.  If not specified, no generated
        images are saved.

    failed_image_dir : Path, optional
        Directory to save failed images.  If not specified, no generated
        images are saved.

    Examples
    --------
    Create an image cache directory named image_cache and check a simple
    plotter against it. Since ``image_cache`` doesn't exist, it will be created
    and basic.png will be added to it. Subsequent calls to ``verif`` will
    compare the plotter against the cached image.

    >>> import pyvista as pv
    >>> from pytest_pyvista import VerifyImageCache
    >>> pl = pv.Plotter(off_screen=True)
    >>> pl.add_mesh(pv.Sphere())
    >>> verif = VerifyImageCache("test_basic", "image_cache")
    >>> verif(pl)

    """

    reset_image_cache = False
    ignore_image_cache = False
    allow_unused_generated = False
    add_missing_images = False
    reset_only_failed = False
    generate_subdirs = None
    image_format: _ImageFormats

    def __init__(  # noqa: PLR0913
        self,
        test_name: str,
        cache_dir: Path,
        *,
        error_value: float = 500.0,
        warning_value: float = 200.0,
        var_error_value: float = 1000.0,
        var_warning_value: float = 1000.0,
        generated_image_dir: Path | None = None,
        failed_image_dir: Path | None = None,
    ) -> None:
        """Initialize VerifyImageCache."""
        self.test_name = test_name
        self.env_info: str | _EnvInfo = _EnvInfo()

        # handle paths
        if not cache_dir.is_dir():
            _ensure_dir_exists(cache_dir, msg_name="cache image dir")
        self.cache_dir = cache_dir

        if generated_image_dir is not None:
            _ensure_dir_exists(generated_image_dir, msg_name="generated image dir")
        self.generated_image_dir = generated_image_dir

        self.failed_image_dir = failed_image_dir

        self.error_value = error_value
        self.warning_value = warning_value
        self.var_error_value = var_error_value
        self.var_warning_value = var_warning_value

        self.high_variance_test = False
        self.windows_skip_image_cache = False
        self.macos_skip_image_cache = False

        self.skip = False
        self.n_calls = 0

    @staticmethod
    def _is_skipped(*, skip: bool, windows_skip_image_cache: bool, macos_skip_image_cache: bool, ignore_image_cache: bool) -> bool:
        skip_windows = os.name == "nt" and windows_skip_image_cache
        skip_macos = platform.system() == "Darwin" and macos_skip_image_cache
        return skip or ignore_image_cache or skip_windows or skip_macos

    def __call__(self, plotter: Plotter) -> None:  # noqa: C901, PLR0912, PLR0915
        """
        Either store or validate an image.

        Parameters
        ----------
        plotter : pyvista.Plotter
            The Plotter object that is being closed.

        """

        def remove_plotter_close_callback() -> None:
            # Make sure this doesn't get called again if this plotter doesn't close properly
            # This is typically needed if an error is raised by this function
            plotter._before_close_callback = None  # noqa: SLF001

        test_name = f"{self.test_name}_{self.n_calls}" if self.n_calls > 0 else self.test_name
        self.n_calls += 1

        if self.high_variance_test:
            allowed_error = self.var_error_value
            allowed_warning = self.var_warning_value
        else:
            allowed_error = self.error_value
            allowed_warning = self.warning_value

        # cached image name. We remove the first 5 characters of the function name
        # "test_" to get the name for the image.
        image_name = _image_name_from_test_name(test_name, image_format=self.image_format)
        image_filename = Path(self.cache_dir, image_name)
        image_dirname = Path(self.cache_dir, Path(image_name).stem)

        cached_image_paths = _get_file_paths(image_dirname, ext=self.image_format) if image_dirname.is_dir() else [image_filename]
        current_cached_image = cached_image_paths[0]

        if VerifyImageCache._is_skipped(
            skip=self.skip,
            windows_skip_image_cache=self.windows_skip_image_cache,
            macos_skip_image_cache=self.macos_skip_image_cache,
            ignore_image_cache=self.ignore_image_cache,
        ):
            SKIPPED_CACHED_IMAGE_NAMES.add(image_name)
            return
        VISITED_CACHED_IMAGE_NAMES.add(image_name)

        if not current_cached_image.is_file() and not (self.allow_unused_generated or self.add_missing_images or self.reset_image_cache):
            # Raise error since the cached image does not exist and will not be added later

            # Save images as needed before error
            if self.generated_image_dir is not None:
                self._save_generated_image(plotter, image_name=image_name)
            if self.failed_image_dir is not None:
                self._save_failed_test_images("error", plotter, image_name)

            remove_plotter_close_callback()
            msg = f"{current_cached_image} does not exist in image cache"
            raise RegressionFileNotFoundError(msg)

        if (self.add_missing_images and not current_cached_image.is_file()) or (self.reset_image_cache and not self.reset_only_failed):
            plotter.screenshot(current_cached_image)

        if self.generated_image_dir is not None:
            self._save_generated_image(plotter, image_name=image_name)

        if not Path(current_cached_image).is_file() and self.allow_unused_generated:
            # Test image has been generated, but cached image does not exist
            # The generated image is considered unused, so exit safely before image
            # comparison to avoid a FileNotFoundError
            return

        test_name_no_prefix = test_name.removeprefix("test_")
        warn_msg, fail_msg = _test_compare_images(
            test_name=test_name_no_prefix,
            test_image=plotter,
            cached_image=str(current_cached_image),
            allowed_error=allowed_error,
            allowed_warning=allowed_warning,
        )

        # Try again and compare with other cached images
        if fail_msg and len(cached_image_paths) > 1:
            # Compare test image to other known valid versions
            msg_start = "This test has multiple cached images. It initially failed (as above)"
            for path in cached_image_paths:
                error = _compare_images(plotter, str(path))
                if _check_compare_fail(test_name, error, allowed_error=allowed_error) is None:
                    # Convert failure into a warning
                    warn_msg = fail_msg + (f"\n{msg_start} but passed when compared to:\n\t{path}")
                    fail_msg = None
                    current_cached_image = path
                    break
            else:  # Loop completed - test still fails
                fail_msg += f"\n{msg_start} and failed again for all images in:\n\t{Path(self.cache_dir, test_name_no_prefix)!s}"

        if fail_msg:
            if self.failed_image_dir is not None:
                self._save_failed_test_images("error", plotter, image_name)
            if self.reset_only_failed:
                warnings.warn(
                    f"{fail_msg}\nThis image will be reset in the cache.",
                    stacklevel=2,
                )
                plotter.screenshot(current_cached_image)
            else:
                remove_plotter_close_callback()
                raise RegressionError(fail_msg)

        if warn_msg:
            parent_dir: Literal["errors_as_warning", "warning"] = "errors_as_warning" if image_dirname.is_dir() else "warning"
            if self.failed_image_dir is not None:
                self._save_failed_test_images(parent_dir, plotter, image_name, cache_image_path=current_cached_image)
            warnings.warn(warn_msg, stacklevel=2)

    def _save_generated_image(self, plotter: pyvista.Plotter, image_name: str, parent_dir: Path | None = None) -> None:
        parent = cast("Path", self.generated_image_dir) if parent_dir is None else parent_dir
        generated_image_path = (
<<<<<<< HEAD
            parent / Path(image_name).with_suffix("") / f"{ENV_INFO}.{self.image_format}" if self.generate_subdirs else parent / image_name
=======
            parent / Path(image_name).with_suffix("") / (str(self.env_info) + ".png") if self.generate_subdirs else parent / image_name
>>>>>>> 68a06209
        )
        generated_image_path.parent.mkdir(exist_ok=True, parents=True)
        plotter.screenshot(generated_image_path)

    def _save_failed_test_images(
        self,
        error_or_warning: Literal["error", "warning", "errors_as_warning"],
        plotter: Plotter,
        image_name: str,
        cache_image_path: Path | None = None,
    ) -> None:
        """Save test image from cache and from test to the failed image dir."""

        def _make_failed_test_image_dir(
            errors_or_warnings: Literal["errors", "warnings", "errors_as_warnings"], from_cache_or_test: Literal["from_cache", "from_test"]
        ) -> Path:
            # Check was done earlier to verify this is not None
            failed_image_dir = cast("str", self.failed_image_dir)
            dest_dir = Path(failed_image_dir, errors_or_warnings, from_cache_or_test)
            dest_dir.mkdir(exist_ok=True, parents=True)
            return dest_dir

        def _save_single_cache_image(path: Path) -> None:
            rel = Path(path).relative_to(self.cache_dir)
            from_cache_dir = _make_failed_test_image_dir(error_dirname, "from_cache")
            dest_path = from_cache_dir / rel
            dest_path.parent.mkdir(exist_ok=True, parents=True)
            shutil.copy(path, dest_path)

        error_dirname = cast("Literal['errors', 'warnings', 'errors_as_warnings']", error_or_warning + "s")

        from_test_dir = _make_failed_test_image_dir(error_dirname, "from_test")
        self._save_generated_image(plotter, image_name=image_name, parent_dir=from_test_dir)

        cached_image = Path(self.cache_dir, image_name) if cache_image_path is None else cache_image_path
        if cached_image.is_file():
            # Save single cache file
            _save_single_cache_image(cached_image)
        elif (image_dir := cached_image.with_suffix("")).is_dir():
            # Save multiple cached files
            for path in _get_file_paths(image_dir, ext=self.image_format):
                _save_single_cache_image(path)


def _image_name_from_test_name(test_name: str, image_format: str) -> str:
    return f"{test_name.removeprefix('test_')}.{image_format}"


def _test_name_from_image_name(image_name: str) -> str:
    def remove_suffix(s: str) -> str:
        """Remove integer and image format suffix."""
        no_png_ext = s[:-4]
        parts = no_png_ext.split("_")
        if len(parts) > 1:
            try:
                int(parts[-1])
                parts = parts[:-1]  # Remove the integer suffix
            except ValueError:
                pass  # Last part is not an integer; do nothing
        return "_".join(parts)

    return "test_" + remove_suffix(image_name)


def _get_file_paths(dir_: Path, ext: str) -> list[Path]:
    """Get all paths of files with a specific extension inside a directory tree."""
    return sorted(dir_.rglob(f"*.{ext}"))


def _compare_images(test_image: str | pyvista.Plotter, cached_image: str) -> float:
    if isinstance(test_image, pyvista.Plotter) and (cached_suffix := Path(cached_image).suffix) == ".jpg":
        # Need to save image to file to apply jpg compression
        pl = cast("pyvista.Plotter", test_image)
        with tempfile.NamedTemporaryFile(suffix=cached_suffix) as tmp:
            pl.screenshot(tmp.name)
            return pyvista.compare_images(tmp.name, cached_image)
    return pyvista.compare_images(test_image, cached_image)


def _test_compare_images(
    test_name: str, test_image: str | pyvista.Plotter, cached_image: str, allowed_error: float, allowed_warning: float
) -> tuple[str | None, str | None]:
    # Check if test should fail or warn
    error = _compare_images(test_image, cached_image)
    fail_msg = _check_compare_fail(test_name, error, allowed_error)
    warn_msg = _check_compare_warn(test_name, error, allowed_warning)
    return warn_msg, fail_msg


def _check_compare_fail(test_name: str, error_: float, allowed_error: float) -> str | None:
    if error_ > allowed_error:
        return f"{test_name} Exceeded image regression error of {allowed_error} with an image error equal to: {error_}"
    return None


def _check_compare_warn(test_name: str, error_: float, allowed_warning: float) -> str | None:
    if error_ > allowed_warning:
        return f"{test_name} Exceeded image regression warning of {allowed_warning} with an image error of {error_}"
    return None


@pytest.hookimpl
def pytest_terminal_summary(terminalreporter, exitstatus, config) -> None:  # noqa: ANN001, ARG001
    """Execute after the whole test run completes."""
    if hasattr(config, "workerinput"):
        # on an pytest-xdist worker node, exit early
        return

    if config.getoption("disallow_unused_cache"):
        value = _get_option_from_config_or_ini(config, "image_cache_dir")
        cache_path = Path(cast("Path", value))
        cached_image_names = {f.name for f in cache_path.glob(f"*.{VerifyImageCache.image_format}")}

        image_names_dir = getattr(config, "image_names_dir", None)
        if image_names_dir:
            visited_cached_image_names = _combine_temp_jsons(image_names_dir, "visited")
            skipped_cached_image_names = _combine_temp_jsons(image_names_dir, "skipped")
        else:
            visited_cached_image_names = set()
            skipped_cached_image_names = set()

        unused_cached_image_names = cached_image_names - visited_cached_image_names - skipped_cached_image_names

        # Exclude images from skipped tests where multiple images are generated
        unused_skipped = unused_cached_image_names.copy()
        for image_name in unused_cached_image_names:
            base_image_name = _image_name_from_test_name(_test_name_from_image_name(image_name), image_format=VerifyImageCache.image_format)
            if base_image_name in skipped_cached_image_names:
                unused_skipped.remove(image_name)

        if unused_skipped:
            tr = terminalreporter
            tr.ensure_newline()
            tr.section("pytest-pyvista ERROR", sep="=", red=True, bold=True)
            tr.line(f"Unused cached image file(s) detected ({len(unused_skipped)}). The following images are", red=True)
            tr.line("cached, but were not generated or skipped by any of the tests:", red=True)
            tr.line(f"{sorted(unused_skipped)}", yellow=True)
            tr.line("")
            tr.line("These images should either be removed from the cache, or the corresponding", red=True)
            tr.line("tests should be modified to ensure an image is generated for comparison.", red=True)
            pytest.exit("Unused cache images", returncode=pytest.ExitCode.TESTS_FAILED)

    VISITED_CACHED_IMAGE_NAMES.clear()
    SKIPPED_CACHED_IMAGE_NAMES.clear()


def _ensure_dir_exists(dirpath: str | Path, msg_name: str) -> None:
    if not Path(dirpath).is_dir():
        msg = f"pyvista test {msg_name}: {dirpath} does not yet exist.  Creating dir."
        warnings.warn(msg, stacklevel=2)

        # exist_ok to allow for multi-threading
        Path(dirpath).mkdir(exist_ok=True, parents=True)


@overload
def _get_option_from_config_or_ini(pytestconfig: pytest.Config, option: str, *, is_dir: Literal[True] = True) -> Path | None: ...
@overload
def _get_option_from_config_or_ini(pytestconfig: pytest.Config, option: str, *, is_dir: Literal[False] = False) -> str | None: ...
@overload
def _get_option_from_config_or_ini(pytestconfig: pytest.Config, option: str, *, is_dir: bool) -> Path | str | None: ...
def _get_option_from_config_or_ini(pytestconfig: pytest.Config, option: str, *, is_dir: bool = False) -> Path | str | None:
    value = pytestconfig.getoption(option)
    if value is None:
        value = pytestconfig.getini(option)

    if value is None:
        return value

    return pytestconfig.rootpath / value if is_dir else value


@pytest.hookimpl(tryfirst=True, hookwrapper=True)
def pytest_runtest_makereport(item, call) -> Generator:  # noqa: ANN001, ARG001
    """Store test results for inspection."""
    outcome = yield
    if outcome and getattr(VerifyImageCache, "image_format", None):
        rep = outcome.get_result()

        # Mark cached image as skipped if test was skipped during setup or execution
        if rep.when in ["call", "setup"] and rep.skipped:
            SKIPPED_CACHED_IMAGE_NAMES.add(_image_name_from_test_name(item.name, image_format=VerifyImageCache.image_format))

        # Attach the report to the item so fixtures/finalizers can inspect it
        setattr(item, f"rep_{rep.when}", rep)


class _ChainedCallbacks:
    def __init__(self, *funcs: Callable[[Plotter], None]) -> None:
        """Chainable callbacks for pyvista.Plotter.show method."""
        self.funcs = funcs

    def __call__(self, plotter: Plotter) -> None:
        """Call all input functions in chain for the given Plotter instance."""
        for f in self.funcs:
            f(plotter)


@pytest.hookimpl
def pytest_configure(config: pytest.Config) -> None:
    """Configure pytest session."""
    if config.getoption("doc_mode"):
        from pytest_pyvista.doc_mode import _DocModeInfo  # noqa: PLC0415

        _DocModeInfo.init_dirs(config)
        _DocModeInfo.image_format = cast("_ImageFormats", _get_option_from_config_or_ini(config, "image_format"))

    # create a image names directory for individual or multiple workers to write to
    if config.getoption("disallow_unused_cache"):
        config.image_names_dir = Path(config.cache.makedir("pyvista"))
        config.image_names_dir.mkdir(exist_ok=True)

        # ensure this directory is empty as it might be left over from a previous test
        with contextlib.suppress(OSError):
            for filename in config.image_names_dir.iterdir():
                filename.unlink()


@pytest.fixture
def verify_image_cache(
    request: pytest.FixtureRequest,
    pytestconfig: pytest.Config,
    monkeypatch: pytest.MonkeyPatch,
) -> Generator[VerifyImageCache, None, None]:
    """Check cached images against test images for PyVista."""
    # Set CMD options in class attributes
    VerifyImageCache.reset_image_cache = pytestconfig.getoption("reset_image_cache")
    VerifyImageCache.ignore_image_cache = pytestconfig.getoption("ignore_image_cache")
    VerifyImageCache.allow_unused_generated = pytestconfig.getoption("allow_unused_generated")
    VerifyImageCache.add_missing_images = pytestconfig.getoption("add_missing_images")
    VerifyImageCache.reset_only_failed = pytestconfig.getoption("reset_only_failed")
    VerifyImageCache.generate_subdirs = pytestconfig.getoption("generate_subdirs")
    VerifyImageCache.image_format = cast("_ImageFormats", _get_option_from_config_or_ini(pytestconfig, "image_format"))

    cache_dir = cast("Path", _get_option_from_config_or_ini(pytestconfig, "image_cache_dir", is_dir=True))
    gen_dir = _get_option_from_config_or_ini(pytestconfig, "generated_image_dir", is_dir=True)
    failed_dir = _get_option_from_config_or_ini(pytestconfig, "failed_image_dir", is_dir=True)

    verify_image_cache = VerifyImageCache(
        test_name=request.node.name,
        cache_dir=cache_dir,
        generated_image_dir=gen_dir,
        failed_image_dir=failed_dir,
    )

    # Wrapping call to `Plotter.show` to inject the image cache callback
    def func_show(*args, **kwargs) -> None:  # noqa: ANN002, ANN003
        key = "before_close_callback"
        user_callback = kwargs.get(key, lambda *a: ...)  # noqa: ARG005

        if user_callback is None:  # special case encountered when using the `plot` property of pyvista objects
            user_callback = lambda *a: ...  # noqa: ARG005, E731

        # Set kwargs to None in order to get the callback from the
        # global theme one which is patched by the current callback.
        # This is done to make sure that the weak ref `_before_close_callback` is not dead
        # when using `auto_close=False` on the plotter
        # See https://github.com/pyvista/pytest-pyvista/issues/172
        callback = _ChainedCallbacks(user_callback, verify_image_cache)
        kwargs[key] = None

        monkeypatch.setattr(pyvista.global_theme, "before_close_callback", callback)

        return old_show(*args, **kwargs)

    old_show = Plotter.show
    monkeypatch.setattr(Plotter, "show", func_show)

    yield verify_image_cache

    # Check if the fixture was not used
    # Value from fixture takes precedence over value set by CLI
    allow_useless_fixture = getattr(verify_image_cache, "allow_useless_fixture", None)
    if allow_useless_fixture is None:
        allow_useless_fixture = pytestconfig.getoption("allow_useless_fixture")

    skipped = VerifyImageCache._is_skipped(  # noqa: SLF001
        skip=verify_image_cache.skip,
        windows_skip_image_cache=verify_image_cache.windows_skip_image_cache,
        macos_skip_image_cache=verify_image_cache.macos_skip_image_cache,
        ignore_image_cache=verify_image_cache.ignore_image_cache,
    )
    if not allow_useless_fixture and not skipped:
        # Retrieve test call report
        rep_call = getattr(request.node, "rep_call", None)

        if rep_call and rep_call.passed and verify_image_cache.n_calls == 0:
            pytest.fail(
                "Fixture `verify_image_cache` is used but no images were generated.\n"
                "Did you forget to call `show` or `plot`, or set `verify_image_cache.allow_useless_fixture=True`?."
            )


def _combine_temp_jsons(json_dir: Path, prefix: str = "") -> set[str]:
    # Read all JSON files from a directory and combine into single set
    combined_data: set[str] = set()
    if json_dir.exists():
        for json_file in json_dir.glob(f"{prefix}*.json"):
            with json_file.open() as f:
                data = json.load(f)
                combined_data.update(data)

    return combined_data


@pytest.hookimpl
def pytest_sessionfinish(session: pytest.Session, exitstatus: int) -> None:  # noqa: ARG001
    """Write skipped and visited image names to disk."""
    image_names_dir = getattr(session.config, "image_names_dir", None)
    if image_names_dir:
        test_id = uuid.uuid4()
        visited_file = image_names_dir / f"visited_{test_id}_cache_names.json"
        skipped_file = image_names_dir / f"skipped_{test_id}_cache_names.json"

        # Fixed: Write JSON instead of plain text
        visited_file.write_text(json.dumps(list(VISITED_CACHED_IMAGE_NAMES)))
        skipped_file.write_text(json.dumps(list(SKIPPED_CACHED_IMAGE_NAMES)))


def pytest_unconfigure(config: pytest.Config) -> None:
    """Remove temporary files."""
    if config.getoption("doc_mode"):
        from pytest_pyvista.doc_mode import _DocModeInfo  # noqa: PLC0415

        for tempdir in _DocModeInfo._tempdirs:  # noqa: SLF001
            tempdir.cleanup()
        _DocModeInfo._tempdirs = []  # noqa: SLF001


def pytest_ignore_collect(collection_path: Path, config: pytest.Config) -> bool | None:  # noqa: ARG001
    """Block regular file collection entirely when using --doc_mode."""
    if config.getoption("doc_mode"):
        return True
    return None


def pytest_collection_modifyitems(session: pytest.Session, config: pytest.Config, items: list[pytest.Item]) -> None:
    """Collect tests from doc images when --doc_mode is enabled."""
    if config.getoption("doc_mode"):
        items.clear()  # Clear previously collected items

        # Import the doc images module
        module_name = "pytest_pyvista.doc_mode"
        doc_module = importlib.import_module(module_name)
        module_file = Path(cast("Path", doc_module.__file__))

        # Collect test items from the module
        module_collector = pytest.Module.from_parent(parent=session, path=module_file)
        collected_items = list(module_collector.collect())
        items.extend(collected_items)<|MERGE_RESOLUTION|>--- conflicted
+++ resolved
@@ -479,11 +479,7 @@
     def _save_generated_image(self, plotter: pyvista.Plotter, image_name: str, parent_dir: Path | None = None) -> None:
         parent = cast("Path", self.generated_image_dir) if parent_dir is None else parent_dir
         generated_image_path = (
-<<<<<<< HEAD
-            parent / Path(image_name).with_suffix("") / f"{ENV_INFO}.{self.image_format}" if self.generate_subdirs else parent / image_name
-=======
-            parent / Path(image_name).with_suffix("") / (str(self.env_info) + ".png") if self.generate_subdirs else parent / image_name
->>>>>>> 68a06209
+            parent / Path(image_name).with_suffix("") / f"{self.env_info}.{self.image_format}" if self.generate_subdirs else parent / image_name
         )
         generated_image_path.parent.mkdir(exist_ok=True, parents=True)
         plotter.screenshot(generated_image_path)
