"""Test the images generated from building the documentation."""

from __future__ import annotations

from pathlib import Path
import shutil
import tempfile
from typing import ClassVar
from typing import Literal
from typing import NamedTuple
from typing import cast
import warnings

from PIL import Image
import pytest
import pyvista as pv

from .pytest_pyvista import DEFAULT_ERROR_THRESHOLD
from .pytest_pyvista import DEFAULT_WARNING_THRESHOLD
from .pytest_pyvista import _check_compare_fail
from .pytest_pyvista import _get_file_paths
from .pytest_pyvista import _get_option_from_config_or_ini
<<<<<<< HEAD
from .pytest_pyvista import _test_compare_images
=======
from .pytest_pyvista import _ImageFormats
>>>>>>> a70b386a

MAX_IMAGE_DIM = 400  # pixels


class _DocModeInfo:
    doc_images_dir: Path
    doc_image_cache_dir: Path
    doc_generated_image_dir: Path
    doc_failed_image_dir: Path
    image_format: _ImageFormats
    _tempdirs: ClassVar[list[tempfile.TemporaryDirectory]] = []

    @classmethod
    def init_dirs(cls, config: pytest.Config) -> None:
        def require_existing_dir(option: str) -> Path:
            """Fetch a required directory option and ensure it's valid."""
            path = _get_option_from_config_or_ini(config, option, is_dir=True)
            if path is None:
                msg = f"{option!r} must be specified when using --doc_mode"
                raise ValueError(msg)
            if not path.is_dir():
                msg = f"{option!r} must be a valid directory. Got:\n{path}."
                raise ValueError(msg)
            return path

        def optional_dir_with_temp(option: str, prefix: str) -> Path:
            """Fetch an optional directory option or create a TemporaryDirectory if missing."""
            path = _get_option_from_config_or_ini(config, option, is_dir=True)
            if path is None:
                tempdir = tempfile.TemporaryDirectory(prefix=prefix)
                cls._tempdirs.append(tempdir)
                return Path(tempdir.name)
            return path

        cls.doc_images_dir = require_existing_dir("doc_images_dir")
        cls.doc_image_cache_dir = require_existing_dir("doc_image_cache_dir")

        cls.doc_generated_image_dir = optional_dir_with_temp("doc_generated_image_dir", prefix="pytest_doc_generated_image_dir")
        cls.doc_failed_image_dir = optional_dir_with_temp("doc_failed_image_dir", prefix="pytest_doc_failed_image_dir")


class _TestCaseTuple(NamedTuple):
    test_name: str
    docs_image_path: Path
    cached_image_path: Path


def _flatten_path(path: Path) -> Path:
    return Path("_".join(path.parts))


def _preprocess_build_images(build_images_dir: Path, output_dir: Path, image_format: _ImageFormats = "png") -> list[Path]:
    """
    Read images from the build dir, resize them, and save to a flat output dir.

    All JPG, PNG and GIF files from the build are included, and are saved to
    the desired image format.

    """
    input_png = _get_file_paths(build_images_dir, ext="png")
    input_gif = _get_file_paths(build_images_dir, ext="gif")
    input_jpg = _get_file_paths(build_images_dir, ext="jpg")
    output_paths = []
    output_dir.mkdir(exist_ok=True)
    for input_path in input_png + input_gif + input_jpg:
        # input image from the docs may come from a nested directory,
        # so we flatten the file's relative path
        output_file_name = _flatten_path(input_path.relative_to(build_images_dir))
        output_file_name = output_file_name.with_suffix("." + image_format)
        output_path = output_dir / output_file_name
        output_paths.append(output_path)

        # Ensure image size is max 400x400 and save to output
        with Image.open(input_path) as im:
            im = im.convert("RGB") if im.mode != "RGB" else im  # noqa: PLW2901
            if not (im.size[0] <= MAX_IMAGE_DIM and im.size[1] <= MAX_IMAGE_DIM):
                im.thumbnail(size=(MAX_IMAGE_DIM, MAX_IMAGE_DIM))
            im.save(output_path, quality="keep") if im.format == "JPEG" else im.save(output_path)

    return output_paths


def _generate_test_cases() -> list[_TestCaseTuple]:
    """
    Generate a list of image test cases.

    This function:
        (1) Generates a list of test images from the docs
        (2) Generates a list of cached images
        (3) Merges the two lists together and returns separate test cases to
            comparing all docs images to all cached images
    """
    test_cases_dict: dict = {}

    def add_to_dict(filepath: Path, key: str) -> None:
        # Function for stuffing image paths into a dict.
        # We use a dict to allow for any entry to be made based on image path alone.
        # This way, we can defer checking for any mismatch between the cached and docs
        # images to test time.
        nonlocal test_cases_dict
        test_name = filepath.stem
        try:
            test_cases_dict[test_name]
        except KeyError:
            test_cases_dict[test_name] = {}
        test_cases_dict[test_name].setdefault(key, filepath)

    # process test images
    test_image_paths = _preprocess_build_images(
        _DocModeInfo.doc_images_dir, _DocModeInfo.doc_generated_image_dir, image_format=_DocModeInfo.image_format
    )
    [add_to_dict(path, "docs") for path in test_image_paths]  # type: ignore[func-returns-value]

    # process cached images
    cache_dir = _DocModeInfo.doc_image_cache_dir
    cached_image_paths = _get_file_paths(cache_dir, ext=_DocModeInfo.image_format)
    for path in cached_image_paths:
        # Check if we have a single image or a dir with multiple images
        rel = path.relative_to(cache_dir)
        parts = rel.parts
        if len(parts) > 1:  # means it's nested
            # Use the first subdir as the test input instead of the image path
            first_subdir = parts[0]  # one dir down from base
            add_to_dict(cache_dir / first_subdir, "cached")
        else:
            add_to_dict(path, "cached")

    # flatten dict
    test_cases_list = []
    for test_name, content in sorted(test_cases_dict.items()):
        doc = content.get("docs", None)
        cache = content.get("cached", None)
        test_case = _TestCaseTuple(
            test_name=test_name,
            docs_image_path=doc,
            cached_image_path=cache,
        )
        test_cases_list.append(test_case)

    return test_cases_list


def pytest_generate_tests(metafunc: pytest.Metafunc) -> None:
    """Generate parametrized tests."""
    if "test_case" in metafunc.fixturenames:
        # Generate a separate test case for each image being tested
        test_cases = _generate_test_cases()
        ids = [case.test_name for case in test_cases]
        metafunc.parametrize("test_case", test_cases, ids=ids)


def _save_failed_test_image(source_path: Path, category: Literal["warnings", "errors", "errors_as_warnings"]) -> None:
    """Save test image from cache or build to the failed image dir."""
    _DocModeInfo.doc_failed_image_dir.mkdir(exist_ok=True)

    if source_path.is_relative_to(_DocModeInfo.doc_image_cache_dir):
        rel = source_path.relative_to(_DocModeInfo.doc_image_cache_dir)
        dest_relative_dir = Path("from_cache") / rel.parent
    else:
        dest_relative_dir = Path("from_build")

    dest_dir = _DocModeInfo.doc_failed_image_dir / category / dest_relative_dir
    dest_dir.mkdir(exist_ok=True, parents=True)
    dest_path = dest_dir / source_path.name
    shutil.copy(source_path, dest_path)


def test_static_images(test_case: _TestCaseTuple) -> None:
    """Compare generated image with cached image."""
    _warn_cached_image_path(test_case.cached_image_path)
    fail_msg, fail_source = _test_both_images_exist(
        filename=test_case.test_name, docs_image_path=test_case.docs_image_path, cached_image_path=test_case.cached_image_path
    )
    if fail_msg:
        _save_failed_test_image(cast("Path", fail_source), "errors")
        pytest.fail(fail_msg)

    cached_image_paths = (
        [test_case.cached_image_path]
        if test_case.cached_image_path.is_file()
        else _get_file_paths(test_case.cached_image_path, ext=_DocModeInfo.image_format)
    )
    current_cached_image_path = cached_image_paths[0]

    warn_msg, fail_msg = _test_compare_images(
        test_name=test_case.test_name,
        test_image=test_case.docs_image_path,
        cached_image=current_cached_image_path,
        allowed_error=DEFAULT_ERROR_THRESHOLD,
        allowed_warning=DEFAULT_WARNING_THRESHOLD,
    )

    # Try again and compare with other cached images
    if fail_msg and len(cached_image_paths) > 1:
        # Compare build image to other known valid versions
        msg_start = "This test has multiple cached images. It initially failed (as above)"
        for path in cached_image_paths[1:]:
            error = pv.compare_images(pv.read(test_case.docs_image_path), pv.read(path))
            if _check_compare_fail(test_case.test_name, error, allowed_error=DEFAULT_ERROR_THRESHOLD) is None:
                # Convert failure into a warning
                warn_msg = fail_msg + (f"\n{msg_start} but passed when compared to:\n\t{path}")
                fail_msg = None
                current_cached_image_path = path
                break
        else:  # Loop completed - test still fails
            fail_msg += f"\n{msg_start} and failed again for all images in:\n\t{_DocModeInfo.doc_image_cache_dir / test_case.test_name!s}"

    if fail_msg:
        _save_failed_test_image(test_case.docs_image_path, "errors")
        # Save all cached images since they all failed
        for path in cached_image_paths:
            _save_failed_test_image(path, "errors")
        pytest.fail(fail_msg)

    if warn_msg:
        parent_dir: Literal["errors_as_warnings", "warnings"] = "errors_as_warnings" if test_case.cached_image_path.is_dir() else "warnings"
        _save_failed_test_image(test_case.docs_image_path, parent_dir)
        _save_failed_test_image(current_cached_image_path, parent_dir)
        warnings.warn(warn_msg, stacklevel=2)


def _test_both_images_exist(filename: str, docs_image_path: Path, cached_image_path: Path) -> tuple[str | None, Path | None]:
    if docs_image_path is None or cached_image_path is None:
        if docs_image_path is None:
            source_path = cached_image_path
            exists = "cache"
            missing = "docs build"
            exists_path = cached_image_path
            missing_path = _DocModeInfo.doc_images_dir
        else:
            source_path = docs_image_path
            exists = "docs build"
            missing = "cache"
            exists_path = _DocModeInfo.doc_images_dir
            missing_path = _DocModeInfo.doc_image_cache_dir

        msg = (
            f"Test setup failed for test image:\n"
            f"\t{filename}\n"
            f"The image exists in the {exists} directory:\n"
            f"\t{exists_path}\n"
            f"but is missing from the {missing} directory:\n"
            f"\t{missing_path}\n"
        )
        return msg, source_path
    return None, None


def _warn_cached_image_path(cached_image_path: Path) -> None:
    """Warn if a subdir is used with only one cached image."""
    if cached_image_path is not None and cached_image_path.is_dir():
        cached_images = _get_file_paths(cached_image_path, ext=_DocModeInfo.image_format)
        if len(cached_images) == 1:
            cache_dir = _DocModeInfo.doc_image_cache_dir
            rel_path = cache_dir.name / cached_images[0].relative_to(cache_dir)
            msg = (
                "Cached image sub-directory only contains a single image.\n"
                f"Move the cached image {rel_path.as_posix()!r} directly to the cached image dir {cache_dir.name!r}\n"
                f"or include more than one image in the sub-directory."
            )
            warnings.warn(msg, stacklevel=2)<|MERGE_RESOLUTION|>--- conflicted
+++ resolved
@@ -20,11 +20,8 @@
 from .pytest_pyvista import _check_compare_fail
 from .pytest_pyvista import _get_file_paths
 from .pytest_pyvista import _get_option_from_config_or_ini
-<<<<<<< HEAD
+from .pytest_pyvista import _ImageFormats
 from .pytest_pyvista import _test_compare_images
-=======
-from .pytest_pyvista import _ImageFormats
->>>>>>> a70b386a
 
 MAX_IMAGE_DIM = 400  # pixels
 
