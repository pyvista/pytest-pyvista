--- conflicted
+++ resolved
@@ -207,7 +207,6 @@
     copy_method(source_path, dest_path)
 
 
-<<<<<<< HEAD
 @pytest.fixture
 def doc_verify_image_cache(request: pytest.FixtureRequest) -> _DocVerifyImageCache:
     """Fixture to allow users to mutate test cases before they run."""
@@ -216,11 +215,8 @@
     return test_case
 
 
+@pytest.mark.usefixtures("_validate_image_cache_dir")
 def test_static_images(_pytest_pyvista_test_case: _DocVerifyImageCache, doc_verify_image_cache: _DocVerifyImageCache) -> None:  # noqa: PT019, ARG001
-=======
-@pytest.mark.usefixtures("_validate_image_cache_dir")
-def test_static_images(test_case: _TestCaseTuple) -> None:
->>>>>>> 7adf2ad0
     """Compare generated image with cached image."""
     test_case = _pytest_pyvista_test_case
     _warn_cached_image_path(test_case.cached_image_path)
