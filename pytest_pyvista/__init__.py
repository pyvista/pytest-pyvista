"""Pytest-pyvista package."""

from __future__ import annotations

<<<<<<< HEAD
__version__ = "0.3.0"
=======
__version__ = "0.4.dev0"
>>>>>>> 3300e02b

from .pytest_pyvista import VerifyImageCache  # noqa: F401<|MERGE_RESOLUTION|>--- conflicted
+++ resolved
@@ -2,10 +2,6 @@
 
 from __future__ import annotations
 
-<<<<<<< HEAD
-__version__ = "0.3.0"
-=======
-__version__ = "0.4.dev0"
->>>>>>> 3300e02b
+__version__ = "0.3.1"
 
 from .pytest_pyvista import VerifyImageCache  # noqa: F401