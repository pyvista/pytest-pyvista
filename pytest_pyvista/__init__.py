"""Pytest-pyvista package"""

<<<<<<< HEAD
__version__ = "0.1.3"
=======
__version__ = "0.2.dev0"

from .pytest_pyvista import VerifyImageCache
>>>>>>> 7756d196
<|MERGE_RESOLUTION|>--- conflicted
+++ resolved
@@ -1,9 +1,5 @@
 """Pytest-pyvista package"""
 
-<<<<<<< HEAD
-__version__ = "0.1.3"
-=======
-__version__ = "0.2.dev0"
+__version__ = "0.1.4"
 
-from .pytest_pyvista import VerifyImageCache
->>>>>>> 7756d196
+from .pytest_pyvista import VerifyImageCache