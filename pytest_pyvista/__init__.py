--- conflicted
+++ resolved
@@ -1,9 +1,6 @@
 """Pytest-pyvista package"""
 
-<<<<<<< HEAD
 __version__ = "0.1.9"
-=======
-__version__ = "0.1.8"
->>>>>>> bb0fda6b
+
 
 from .pytest_pyvista import VerifyImageCache