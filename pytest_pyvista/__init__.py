--- conflicted
+++ resolved
@@ -2,10 +2,6 @@
 
 from __future__ import annotations
 
-<<<<<<< HEAD
-__version__ = "0.3.0"
-=======
-__version__ = "0.4.dev0"
->>>>>>> 3f0b0759
+__version__ = "0.3.2"
 
 from .pytest_pyvista import VerifyImageCache  # noqa: F401