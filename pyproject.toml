--- conflicted
+++ resolved
@@ -40,12 +40,8 @@
   "coverage==7.9.1",
   "numpy<2.3",
   "pytest-cov==6.2.1",
-<<<<<<< HEAD
-  "pytest>=3.5.0",
+  "pytest>=6.2.0",
   "pytest_mock<3.15",
-=======
-  "pytest>=6.2.0",
->>>>>>> a4079a7c
 ]
 
 [project.entry-points."pytest11"]
