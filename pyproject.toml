--- conflicted
+++ resolved
@@ -27,20 +27,6 @@
 
 
 [project.optional-dependencies]
-<<<<<<< HEAD
-docs = [
-  "pydata-sphinx-theme==0.16.0",
-  "sphinx-notfound-page==1.0.4",
-  "sphinx==8.1.3",
-  "sphinx_copybutton==0.5.2",
-]
-tests = [
-  "codecov<2.2.0",
-  "coverage==7.5.0",
-  "numpy<2.2",
-  "pytest-cov==6.0.0",
-  "pytest>=3.5.0",
-=======
 tests = [
     "codecov<2.2.0",
     "coverage==7.5.0",
@@ -53,7 +39,6 @@
     "sphinx==8.1.3",
     "sphinx_copybutton==0.5.2",
     "sphinx-notfound-page==1.0.4",
->>>>>>> eed4e1bc
 ]
 
 [project.entry-points."pytest11"]
