--- conflicted
+++ resolved
@@ -27,16 +27,6 @@
 
 
 [project.optional-dependencies]
-<<<<<<< HEAD
-=======
-tests = [
-    "codecov<2.2.0",
-    "coverage==7.5.3",
-    "pytest>=3.5.0",
-    "pytest-cov==6.0.0",
-    "numpy<2.3",
-]
->>>>>>> ba4289c5
 docs = [
   "pydata-sphinx-theme==0.16.1",
   "sphinx-notfound-page==1.0.4",
@@ -45,7 +35,7 @@
 ]
 tests = [
   "codecov<2.2.0",
-  "coverage==7.5.0",
+  "coverage==7.5.3",
   "numpy<2.3",
   "pytest-cov==6.0.0",
   "pytest>=3.5.0",
