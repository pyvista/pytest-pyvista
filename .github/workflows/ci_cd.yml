name: Unit Testing and Deployment

on:
  pull_request:
  workflow_dispatch:
  push:
    tags:
      - "*"
    branches:
      - main

concurrency:
  group: ${{ github.workflow }}-${{ github.ref }}
  cancel-in-progress: true

env:
  ALLOW_PLOTTING: true
  SHELLOPTS: "errexit:pipefail"

jobs:
  doc:
    name: Build Documentation
    runs-on: ubuntu-22.04
    steps:
      - uses: actions/checkout@v4

      - name: Set up Python 3.11
        uses: actions/setup-python@v5
        with:
          python-version: "3.11"
          cache: "pip"
          cache-dependency-path: pyproject.toml

      - name: Install pytest-pyvista with test dependencies
        run: pip install .[docs] 'pyvista>=0.37'

      - uses: awalsh128/cache-apt-pkgs-action@v1.5.1
        with:
          packages: libosmesa6-dev libgl1-mesa-dev python3-tk pandoc git-restore-mtime
          version: 3.0

      - name: Build Documentation
        run: |
          make -C doc html
          touch doc/_build/html/.nojekyll

      - name: Deploy on release
        if: startsWith(github.ref, 'refs/tags/v')
        uses: peaceiris/actions-gh-pages@v4
        with:
          github_token: ${{ secrets.GITHUB_TOKEN }}
          publish_dir: doc/_build/html/

  Linux:
    name: Linux Unit Testing
    runs-on: ubuntu-latest
    strategy:
      fail-fast: false

      matrix:
        include:
          - python-version: "3.9"
            vtk-version: "9.1"
          - python-version: "3.10"
            vtk-version: "9.2.2"
          - python-version: "3.11"
            vtk-version: "latest"
          - python-version: "3.12"
            vtk-version: "latest"
          - python-version: "3.13"
            vtk-version: "latest"
    steps:
      - uses: actions/checkout@v4

      - name: Set up Python ${{ matrix.python-version }}
        uses: actions/setup-python@v5
        with:
          python-version: ${{ matrix.python-version }}
          cache: "pip"
          cache-dependency-path: pyproject.toml

      - name: Verify wheel
        if: matrix.python-version == '3.12'
        run: |
          python -m pip install --upgrade pip build twine
          python -m build && python -m twine check dist/*

      - name: Install pytest-pyvista with test dependencies
        run: |
          pip install .[tests] 'pyvista>=0.37'

      - name: Set up vtk
        if: ${{ matrix.vtk-version != 'latest' }}
        run: pip install vtk==${{ matrix.vtk-version }}

      - name: Limit NumPy for VTK 9.0.3
        if: ${{ matrix.vtk-version == '9.0.3' }}
        run: pip install 'numpy<1.24'

      - uses: awalsh128/cache-apt-pkgs-action@v1.5.1
        with:
          packages: libosmesa6-dev libgl1-mesa-dev python3-tk pandoc git-restore-mtime
          version: 3.0

      - name: Software Report
        run: |
          xvfb-run python -c "import pytest_pyvista; pytest_pyvista"
          which python
          pip list

      # run unit testing with both parallel and without parallel flags but
      # using `--parallel-mode` flag to ensure coverage files are unique, see
      # https://coverage.readthedocs.io/en/latest/cmd.html
      - name: Unit Testing
<<<<<<< HEAD
        run: xvfb-run coverage run --branch --source=pytest_pyvista -m pytest --verbose
=======
        run: xvfb-run coverage run --parallel-mode --branch --source=pytest_pyvista -m pytest --verbose
      - name: Unit Testing with parallel flag
        run: xvfb-run coverage run --parallel-mode --branch --source=pytest_pyvista -m pytest --verbose -n2

      - name: Combine coverage
        run: coverage combine || true

>>>>>>> 00f30189
      - uses: codecov/codecov-action@v5
        if: matrix.python-version == '3.9'
        name: "Upload coverage to CodeCov"
        env:
          CODECOV_TOKEN: ${{ secrets.CODECOV_TOKEN }}

      - name: Upload distribution artifacts
        if: matrix.python-version == '3.12'
        uses: actions/upload-artifact@v4
        with:
          name: dist-artifacts
          path: dist/
          retention-days: 7

  release:
    name: Release
    if: |
      github.event_name == 'push' &&
      contains(github.ref, 'refs/tags')
    needs:
      - doc
      - Linux
      - downstream
    runs-on: ubuntu-24.04
    steps:
      - name: Download distribution artifacts
        uses: actions/download-artifact@v4
        with:
          name: dist-artifacts
          path: dist/

      - name: Set up Python
        uses: actions/setup-python@v5
        with:
          python-version: "3.12"

      - name: Publish to PyPI
        env:
          TWINE_USERNAME: __token__
          TWINE_PASSWORD: ${{ secrets.PYPI_TOKEN }}
        run: |
          python -m pip install twine
          python -m twine upload --skip-existing ./**/*.whl
          python -m twine upload --skip-existing ./**/*.tar.gz

      - name: Publish to GitHub
        uses: softprops/action-gh-release@v2
        with:
          files: |
            ./**/*.whl
            ./**/*.tar.gz

  downstream:
    name: Downstream tests
    runs-on: ubuntu-22.04 # matching pyvista
    steps:
      - uses: actions/checkout@v4
      - uses: actions/setup-python@v5
        with:
          python-version: "3.13"

      - run: git clone --depth=1 https://github.com/pyvista/pyvista.git --branch maint/close_plotter --single-branch

      - name: upgrade pip
        run: pip install --upgrade pip
      - name: Install pyvista with testing requirements
        run: pip install -ve . --group test
        working-directory: pyvista
      - name: Install pytest-pyvista
        run: pip install -ve .  --upgrade
      - name: Software Report
        run: |
          xvfb-run python -c "import pyvista; print(pyvista.Report()); from pyvista import examples; print('User data path:', examples.USER_DATA_PATH)"
          which python
          pip list
        working-directory: pyvista

      - name: Unit Testing
        run: xvfb-run python -m pytest -v --allow_useless_fixture --generated_image_dir gen_dir tests/plotting --disallow_unused_cache -n2
        working-directory: pyvista

      - name: Upload generated image artifact
        if: ${{ failure() }}
        uses: actions/upload-artifact@v4
        with:
          name: generated_images
          path: pyvista/gen_dir<|MERGE_RESOLUTION|>--- conflicted
+++ resolved
@@ -112,17 +112,13 @@
       # using `--parallel-mode` flag to ensure coverage files are unique, see
       # https://coverage.readthedocs.io/en/latest/cmd.html
       - name: Unit Testing
-<<<<<<< HEAD
-        run: xvfb-run coverage run --branch --source=pytest_pyvista -m pytest --verbose
-=======
-        run: xvfb-run coverage run --parallel-mode --branch --source=pytest_pyvista -m pytest --verbose
+        run: xvfb-run coverage run --parallel-mode --branch --source=pytest_pyvista -m pytest --verbose --disallow_unused_cache
       - name: Unit Testing with parallel flag
-        run: xvfb-run coverage run --parallel-mode --branch --source=pytest_pyvista -m pytest --verbose -n2
+        run: xvfb-run coverage run --parallel-mode --branch --source=pytest_pyvista -m pytest --verbose -n2 --disallow_unused_cache
 
       - name: Combine coverage
         run: coverage combine || true
 
->>>>>>> 00f30189
       - uses: codecov/codecov-action@v5
         if: matrix.python-version == '3.9'
         name: "Upload coverage to CodeCov"
