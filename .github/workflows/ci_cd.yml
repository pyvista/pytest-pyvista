name: Unit Testing and Deployment

on:
  pull_request:
  workflow_dispatch:
  push:
    tags:
      - "*"
    branches:
      - main

concurrency:
  group: ${{ github.workflow }}-${{ github.ref }}
  cancel-in-progress: true

env:
  ALLOW_PLOTTING: true
  SHELLOPTS: "errexit:pipefail"

jobs:
  doc:
    name: Build Documentation
    runs-on: ubuntu-20.04
    steps:
      - uses: actions/checkout@v4

      - name: Set up Python 3.11
        uses: actions/setup-python@v5
        with:
          python-version: "3.11"
          cache: "pip"
          cache-dependency-path: pyproject.toml

      - name: Install pytest-pyvista with test dependencies
        run: pip install .[docs] 'pyvista>=0.37'

      - uses: awalsh128/cache-apt-pkgs-action@v1.1.3
        with:
          packages: libgl1-mesa-glx xvfb
          version: 3.0

      - name: Build Documentation
        run: |
          make -C doc html
          touch doc/_build/html/.nojekyll

      - name: Deploy on release
        if: startsWith(github.ref, 'refs/tags/v')
        uses: peaceiris/actions-gh-pages@v4
        with:
          github_token: ${{ secrets.GITHUB_TOKEN }}
          publish_dir: doc/_build/html/

  Linux:
    name: Linux Unit Testing
    runs-on: ubuntu-latest
    strategy:
      fail-fast: false

      matrix:
        include:
<<<<<<< HEAD
          - python-version: "3.8"
            vtk-version: "9.0.3"
          - python-version: "3.9"
            vtk-version: "9.1"
          - python-version: "3.10"
            vtk-version: "9.2.2"
          - python-version: "3.11"
            vtk-version: "latest"
          - python-version: "3.12"
            vtk-version: "latest"
=======
          - python-version: '3.9'
            vtk-version: '9.1'
          - python-version: '3.10'
            vtk-version: '9.2.2'
          - python-version: '3.11'
            vtk-version: 'latest'
          - python-version: '3.12'
            vtk-version: 'latest'
>>>>>>> 9ebda364
    steps:
      - uses: actions/checkout@v4

      - name: Set up Python ${{ matrix.python-version }}
        uses: actions/setup-python@v5
        with:
          python-version: ${{ matrix.python-version }}
          cache: "pip"
          cache-dependency-path: pyproject.toml

      - name: Install pytest-pyvista with test dependencies
        run: |
          pip install .[tests] 'pyvista>=0.37'

      - name: Set up vtk
        if: ${{ matrix.vtk-version != 'latest' }}
        run: pip install vtk==${{ matrix.vtk-version }}

      - name: Limit NumPy for VTK 9.0.3
        if: ${{ matrix.vtk-version == '9.0.3' }}
        run: pip install 'numpy<1.24'

      - uses: awalsh128/cache-apt-pkgs-action@v1.1.3
        with:
          packages: libgl1-mesa-glx xvfb python-tk
          version: 3.0

      - name: Software Report
        run: |
          xvfb-run python -c "import pytest_pyvista; pytest_pyvista"
          which python
          pip list

      - name: Unit Testing
        run: xvfb-run coverage run -m --source=pytest_pyvista --module pytest --verbose .
      - uses: codecov/codecov-action@v4
        if: matrix.python-version == '3.9'
        name: "Upload coverage to CodeCov"

  release:
    name: Release
    if: |
      github.event_name == 'push' &&
      contains(github.ref, 'refs/tags')
    runs-on: ubuntu-latest
    steps:
      - name: Checkout repository
        uses: actions/checkout@v4

      - name: Set up Python
        uses: actions/setup-python@v5
        with:
          python-version: ${{ env.MAIN_PYTHON_VERSION }}

      - name: Install dependencies
        run: |
          python -m pip install --upgrade pip build twine

      - name: Build artifacts
        run: |
          python -m build && python -m twine check dist/*

      - name: Publish to PyPI
        env:
          TWINE_USERNAME: __token__
          TWINE_PASSWORD: ${{ secrets.PYPI_TOKEN }}
        run: |
          python -m twine upload --skip-existing ./**/*.whl
          python -m twine upload --skip-existing ./**/*.tar.gz

      - name: Publish to GitHub
        uses: softprops/action-gh-release@v2
        with:
          files: |
            ./**/*.whl
            ./**/*.tar.gz

  downstream:
    name: Downstream tests
    runs-on: ubuntu-20.04 # matching pyvista
    steps:
      - uses: actions/checkout@v4
      - uses: actions/setup-python@v5
        with:
          python-version: "3.11"

      - run: git clone --depth=1 https://github.com/pyvista/pyvista.git --branch main --single-branch

      - name: Install pyvista
        run: pip install -ve .
        working-directory: pyvista
      - name: Install pyvista test requirements
        run: pip install -v -r requirements_test.txt
        working-directory: pyvista
      - name: Install pytest-pyvista
        run: pip install -ve .
      - name: Software Report
        run: |
          xvfb-run python -c "import pyvista; print(pyvista.Report()); from pyvista import examples; print('User data path:', examples.USER_DATA_PATH)"
          which python
          pip list
        working-directory: pyvista

      - name: Unit Testing
        run: xvfb-run python -m pytest --fail_extra_image_cache -v --generated_image_dir gen_dir tests/plotting/test_plotting.py
        working-directory: pyvista

      - name: Upload generated image artifact
        if: ${{ failure() }}
        uses: actions/upload-artifact@v4
        with:
          name: generated_images
          path: pyvista/gen_dir<|MERGE_RESOLUTION|>--- conflicted
+++ resolved
@@ -59,18 +59,6 @@
 
       matrix:
         include:
-<<<<<<< HEAD
-          - python-version: "3.8"
-            vtk-version: "9.0.3"
-          - python-version: "3.9"
-            vtk-version: "9.1"
-          - python-version: "3.10"
-            vtk-version: "9.2.2"
-          - python-version: "3.11"
-            vtk-version: "latest"
-          - python-version: "3.12"
-            vtk-version: "latest"
-=======
           - python-version: '3.9'
             vtk-version: '9.1'
           - python-version: '3.10'
@@ -79,7 +67,6 @@
             vtk-version: 'latest'
           - python-version: '3.12'
             vtk-version: 'latest'
->>>>>>> 9ebda364
     steps:
       - uses: actions/checkout@v4
 
