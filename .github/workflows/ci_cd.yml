--- conflicted
+++ resolved
@@ -188,12 +188,7 @@
         working-directory: pyvista
 
       - name: Unit Testing
-<<<<<<< HEAD
         run: xvfb-run python -m pytest --fail_extra_image_cache -v --generated_image_dir gen_dir tests/plotting/test_plotting.py -n auto
-=======
-        run: xvfb-run python -m pytest -v --allow_useless_fixture --generated_image_dir gen_dir tests/plotting/test_plotting.py
->>>>>>> 08dcaafa
-        working-directory: pyvista
 
       - name: Upload generated image artifact
         if: ${{ failure() }}
