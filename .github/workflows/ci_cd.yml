--- conflicted
+++ resolved
@@ -188,11 +188,7 @@
         working-directory: pyvista
 
       - name: Unit Testing
-<<<<<<< HEAD
         run: xvfb-run python -m pytest -v --allow_useless_fixture --generated_image_dir gen_dir tests/plotting --disallow_unused_cache
-=======
-        run: xvfb-run python -m pytest -v --allow_useless_fixture --generated_image_dir gen_dir tests/plotting/test_plotting.py -n2
->>>>>>> 94813c80
         working-directory: pyvista
 
       - name: Upload generated image artifact
