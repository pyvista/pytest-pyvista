--- conflicted
+++ resolved
@@ -174,11 +174,7 @@
         working-directory: pyvista
 
       - name: Unit Testing
-<<<<<<< HEAD
-        run: xvfb-run python -m pytest --allow_useless_fixture --fail_extra_image_cache -v --generated_image_dir gen_dir tests/plotting/test_plotting.py
-=======
-        run: xvfb-run python -m pytest -v --generated_image_dir gen_dir tests/plotting/test_plotting.py
->>>>>>> 96ce6bbf
+        run: xvfb-run python -m pytest -v --allow_useless_fixture --generated_image_dir gen_dir tests/plotting/test_plotting.py
         working-directory: pyvista
 
       - name: Upload generated image artifact
