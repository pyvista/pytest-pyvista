"""Test the --doc_mode option."""

from __future__ import annotations

import os
from pathlib import Path

from PIL import Image
import pytest
import pyvista as pv

from pytest_pyvista.doc_mode import _preprocess_build_images
from pytest_pyvista.pytest_pyvista import _EnvInfo
from pytest_pyvista.pytest_pyvista import _get_file_paths
from tests.test_pyvista import file_has_changed
from tests.test_pyvista import make_cached_images
from tests.test_pyvista import make_multiple_cached_images


@pytest.mark.parametrize("generate_subdirs", [True, False])
@pytest.mark.parametrize("generated_image_dir", [True, False])
@pytest.mark.parametrize("image_format", ["png", "jpg"])
def test_doc_mode(pytester: pytest.Pytester, *, generated_image_dir: bool, generate_subdirs: bool, image_format: str) -> None:
    """Test regular usage of the --doc_mode."""
    cache = "cache"
    images = "images"
    name = f"imcache.{image_format}"
    make_cached_images(pytester.path, cache, name=name)
    make_cached_images(pytester.path, images, name=name)
    _preprocess_build_images(pytester.path / cache, pytester.path / cache, image_format=image_format)

    args = ["--doc_mode", "--doc_images_dir", images, "--doc_image_cache_dir", cache, "--doc_image_format", image_format]
    generated = "generated"
    if generated_image_dir:
        args.extend(["--doc_generated_image_dir", generated])
    if generate_subdirs:
        args.append("--doc_generate_subdirs")
    result = pytester.runpytest(*args)
    assert result.ret == pytest.ExitCode.OK

    if generated_image_dir:
        expected_name = f"imcache.{image_format}"
        assert Path(generated).is_dir()
        if generate_subdirs:
            subdir = Path(generated) / Path(expected_name).stem
            assert subdir.is_dir()
            assert os.listdir(subdir) == [f"{_EnvInfo()}.{image_format}"]  # noqa: PTH208
        else:
            assert os.listdir(generated) == [expected_name]  # noqa: PTH208


def test_cli_errors(pytester: pytest.Pytester) -> None:
    """Test errors generated when using CLI."""
    result = pytester.runpytest("--doc_mode")
    assert result.ret == pytest.ExitCode.INTERNAL_ERROR
    result.stderr.fnmatch_lines(["*ValueError: 'doc_images_dir' must be specified when using --doc_mode"])

    images_path = pytester.path / "images"
    result = pytester.runpytest("--doc_mode", "--doc_images_dir", str(images_path))
    assert result.ret == pytest.ExitCode.INTERNAL_ERROR
    result.stderr.fnmatch_lines(["*ValueError: 'doc_images_dir' must be a valid directory. Got:", "*/images."])

    images_path.mkdir()
    result = pytester.runpytest("--doc_mode", "--doc_images_dir", str(images_path))
    assert result.ret == pytest.ExitCode.INTERNAL_ERROR
    result.stderr.fnmatch_lines(["*ValueError: 'doc_image_cache_dir' must be specified when using --doc_mode"])

    cache_path = pytester.path / "cache"
    result = pytester.runpytest("--doc_mode", "--doc_images_dir", str(images_path), "--doc_image_cache_dir", str(cache_path))
    assert result.ret == pytest.ExitCode.INTERNAL_ERROR
    result.stderr.fnmatch_lines(["*ValueError: 'doc_image_cache_dir' must be a valid directory. Got:", "*/cache."])


@pytest.mark.parametrize("generated_image_dir", [True, False])
@pytest.mark.parametrize("failed_image_dir", [True, False])
@pytest.mark.parametrize("generate_subdirs", [True, False])
@pytest.mark.parametrize("missing_is_empty_dir", [True, False])
@pytest.mark.parametrize("missing", ["build", "cache"])
@pytest.mark.parametrize("image_format", ["png", "jpg"])
def test_both_images_exist(  # noqa: PLR0913
    *,
    pytester: pytest.Pytester,
    missing: str,
    image_format: str,
    generate_subdirs: bool,
    failed_image_dir: bool,
    generated_image_dir: bool,
    missing_is_empty_dir: bool,
) -> None:
    """Test when either the cache or build image is missing for the test."""
    name = f"imcache.{image_format}"
    images_path = pytester.path / "images"
    cache_path = pytester.path / "cache"
    if missing == "build":
        make_cached_images(cache_path.parent, cache_path.name, name=name)
        _preprocess_build_images(cache_path, cache_path, image_format=image_format)
        expected_lines = [
            "*The image exists in the cache directory:",
            f"*{cache_path.name}/imcache.{image_format}",
            "*but is missing from the docs build directory:",
            f"*{images_path.name}",
        ]
        if missing_is_empty_dir:
            (images_path / Path(name).stem).mkdir(parents=True)
    else:
        make_cached_images(images_path.parent, images_path.name)
        expected_lines = [
            "*The image exists in the docs build directory:",
            f"*{images_path.name}",
            "*but is missing from the cache directory:",
            f"*{cache_path.name}",
        ]
        if missing_is_empty_dir:
            (cache_path / Path(name).stem).mkdir(parents=True)

    images_path.mkdir(exist_ok=True)
    cache_path.mkdir(exist_ok=True)
<<<<<<< HEAD
    args = ["--doc_mode", "--doc_images_dir", images_path, "--doc_image_cache_dir", cache_path, "--image_format", image_format]
    if generate_subdirs:
        args.append("--doc_generate_subdirs")
    failed = "failed"
    if failed_image_dir:
        args.extend(["--doc_failed_image_dir", failed])
    generated = "generated"
    if generated_image_dir:
        args.extend(["--doc_generated_image_dir", generated])
    result = pytester.runpytest(*args)
=======
    result = pytester.runpytest(
        "--doc_mode", "--doc_images_dir", images_path, "--doc_image_cache_dir", cache_path, "--doc_image_format", image_format
    )
>>>>>>> ea3bfac5
    result.assert_outcomes(failed=1)
    result.stdout.fnmatch_lines(["*Failed: Test setup failed for test image:*", *expected_lines])

    assert Path(failed).is_dir() == failed_image_dir
    assert Path(generated).is_dir() == (generated_image_dir and missing == "cache")

    if (path := Path(failed)).is_dir():
        assert os.listdir(path) == ["errors"]  # noqa: PTH208
        errors_dir = path / "errors"
        expected_from = "from_build" if missing == "cache" else "from_cache"
        assert os.listdir(errors_dir) == [expected_from]  # noqa: PTH208
        from_dir = errors_dir / expected_from
        expected_image = from_dir / Path(name).stem / f"{_EnvInfo()}.{image_format}" if generate_subdirs and missing == "cache" else from_dir / name
        assert expected_image.is_file()

    if (path := Path(generated)).is_dir():
        expected_image = path / Path(name).stem / f"{_EnvInfo()}.{image_format}" if generate_subdirs else path / name
        assert expected_image.is_file()


def test_compare_images_with_different_sizes(pytester: pytest.Pytester) -> None:
    """Test error is raised when there is a mismatch in image size."""
    cache = "cache"
    images = "images"
    make_cached_images(pytester.path, cache)
    make_cached_images(pytester.path, images)

    file = pytester.path / cache / "imcache.png"
    with Image.open(file) as im:
        im = im.convert("RGB") if im.mode != "RGB" else im  # noqa: PLW2901
        im.save(file.with_suffix(".jpg"))

    result = pytester.runpytest("--doc_mode", "--doc_images_dir", images, "--doc_image_cache_dir", cache)
    assert result.ret == pytest.ExitCode.TESTS_FAILED
    result.stdout.fnmatch_lines(["*Failed: RuntimeError('Input images are not the same size.')"])


def test_compare_images_error(pytester: pytest.Pytester) -> None:
    """Test regression error is raised."""
    cache = "cache"
    images = "images"
    make_cached_images(pytester.path, cache, color="red")
    make_cached_images(pytester.path, images, color="blue")
    _preprocess_build_images(pytester.path / cache, pytester.path / cache)

    result = pytester.runpytest("--doc_mode", "--doc_images_dir", images, "--doc_image_cache_dir", cache)
    assert result.ret == pytest.ExitCode.TESTS_FAILED

    result.stdout.re_match_lines([r".*Failed: imcache Exceeded image regression error of 500\.0 with an image error equal to: [0-9]+\.[0-9]+"])


@pytest.mark.parametrize(("failed_image_dir", "generate_subdirs"), [(True, True), (True, False), (False, False)])
@pytest.mark.parametrize("image_format", ["png", "jpg"])
def test_compare_images_warning(pytester: pytest.Pytester, *, failed_image_dir: bool, image_format: str, generate_subdirs: bool) -> None:
    """Test regression warning is issued."""
    cache = "cache"
    images = "images"
    name = f"im.{image_format}"
    make_cached_images(pytester.path, cache, name=name, color=[255, 0, 0])
    make_cached_images(pytester.path, images, name=name, color=[240, 0, 0])
    _preprocess_build_images(pytester.path / cache, pytester.path / cache, image_format=image_format)

    args = ["--doc_mode", "--doc_images_dir", images, "--doc_image_cache_dir", cache, "--doc_image_format", image_format]
    failed = "failed"
    if failed_image_dir:
        args.extend(["--doc_failed_image_dir", failed])
    if generate_subdirs:
        args.append("--doc_generate_subdirs")
    result = pytester.runpytest(*args)
    assert result.ret == pytest.ExitCode.OK

    # Check images saved to the failed image dir
    assert Path(failed).is_dir() == failed_image_dir
    assert Path(failed, "warnings").is_dir() == failed_image_dir
    if failed_image_dir:
        original = Path(cache, name)
        from_cache_file = Path(failed) / "warnings" / "from_cache" / name
        assert from_cache_file.is_file()
        assert not file_has_changed(str(from_cache_file), str(original))

        from_build = Path(failed) / "warnings" / "from_build"
        from_build_file = from_build / Path(name).stem / f"{_EnvInfo()}.{image_format}" if generate_subdirs else from_build / name
        assert from_build_file.is_file()
        assert file_has_changed(str(from_build_file), str(from_cache_file))

    result.stdout.re_match_lines(
        [rf".*UserWarning: {Path(name).stem} Exceeded image regression warning of 200\.0 with an image error of [0-9]+\.[0-9]+"]
    )


ALMOST_BLUE = [0, 0, 254]
ALMOST_RED = [254, 0, 0]


@pytest.mark.parametrize("failed_image_dir", [True, False])
@pytest.mark.parametrize("nested_subdir", [True, False])
@pytest.mark.parametrize(
    ("build_color", "return_code"), [(ALMOST_RED, pytest.ExitCode.OK), (ALMOST_BLUE, pytest.ExitCode.OK), ("green", pytest.ExitCode.TESTS_FAILED)]
)
@pytest.mark.parametrize("image_format", ["png", "jpg"])
def test_multiple_cache_images(pytester: pytest.Pytester, build_color, return_code, nested_subdir, failed_image_dir, image_format) -> None:  # noqa: PLR0913
    """Test when cache is a subdir with multiple images."""
    cache = "cache"
    images = "images"
    name = f"imcache.{image_format}"
    subdir = Path(name).stem
    cache_parent = pytester.path / cache
    cache_parent = cache_parent / subdir if nested_subdir else cache_parent
    red_filename = make_cached_images(cache_parent, subdir, name=f"im1.{image_format}", color="red")
    blue_filename = make_cached_images(cache_parent, subdir, name=f"im2.{image_format}", color="blue")
    build_filename = make_cached_images(pytester.path, images, name=name, color=build_color)
    _preprocess_build_images(cache_parent / subdir, cache_parent / subdir, image_format=image_format)

    args = ["--doc_mode", "--doc_images_dir", images, "--doc_image_cache_dir", cache, "--doc_image_format", image_format]
    failed = "failed"
    if failed_image_dir:
        args.extend(["--doc_failed_image_dir", failed])
    result = pytester.runpytest(*args)
    assert result.ret == return_code

    partial_match = r"imcache Exceeded image regression error of 500\.0 with an image error equal to: [0-9]+\.[0-9]+"
    rel_subdirs = Path(subdir) / subdir if nested_subdir else subdir

    if build_color == ALMOST_RED:
        # Comparison with first image succeeds without issue
        result.stdout.no_re_match_line(rf".*UserWarning: {partial_match}")

        # Test no images are saved
        assert not Path(failed).is_dir()

    elif build_color == ALMOST_BLUE:
        # Comparison with first image fails
        # Expect error was converted to a warning
        result.stdout.re_match_lines(
            [
                rf".*UserWarning: {partial_match}",
                r".*This test has multiple cached images. It initially failed \(as above\) but passed when compared to:",
                f".*im2.{image_format}",
            ]
        )
        # Test failed images are saved
        from_cache = Path(failed) / "errors_as_warnings" / "from_cache" / rel_subdirs / blue_filename.name
        assert from_cache.is_file() == failed_image_dir
        if failed_image_dir:
            assert not file_has_changed(str(from_cache), str(blue_filename))

        from_build = Path(failed, "errors_as_warnings", "from_build", build_filename.name)
        assert from_build.is_file() == failed_image_dir
        if failed_image_dir:
            assert file_has_changed(str(from_build), str(from_cache))

    else:  # 'green'
        # Comparison with all cached images fails
        result.stdout.re_match_lines(
            [
                rf".*Failed: {partial_match}",
                r".*This test has multiple cached images. It initially failed \(as above\) and failed again for all images in:",
                ".*cache/imcache",
            ]
        )

        # Test failed images are saved
        # Expect both red and blue cached images saved
        for filename in [blue_filename, red_filename]:
            from_cache = Path(failed) / "errors" / "from_cache" / rel_subdirs / filename.name
            assert from_cache.is_file() == failed_image_dir
            if failed_image_dir:
                assert not file_has_changed(str(from_cache), str(filename))

        from_build = Path(failed, "errors", "from_build", build_filename.name)
        assert from_build.is_file() == failed_image_dir
        if failed_image_dir:
            assert file_has_changed(str(from_build), str(from_cache))


def test_single_cache_image_in_subdir(pytester: pytest.Pytester) -> None:
    """Test that a warning is emitting for a cache subdir with only one image."""
    cache = "cache"
    images = "images"
    subdir = "imcache"
    make_cached_images(pytester.path / cache, subdir)
    make_cached_images(pytester.path, images)
    _preprocess_build_images(pytester.path / cache / subdir, pytester.path / cache / subdir)

    result = pytester.runpytest("--doc_mode", "--doc_images_dir", images, "--doc_image_cache_dir", cache)
    assert result.ret == pytest.ExitCode.OK
    match = [
        ".*UserWarning: Cached image sub-directory only contains a single image.",
        ".*Move the cached image 'cache/imcache/imcache.png' directly to the cached image dir 'cache'",
        ".*or include more than one image in the sub-directory.",
    ]
    result.stdout.re_match_lines(match)


def test_multiple_cache_images_parallel(pytester: pytest.Pytester) -> None:
    """Ensure that doc_mode works with multiple workers."""
    cache = "cache"
    images = "images"

    n_images = 50
    make_multiple_cached_images(pytester.path, cache, n_images=n_images)
    image_filenames = make_multiple_cached_images(pytester.path, images, n_images=n_images)

    _preprocess_build_images(pytester.path / cache, pytester.path / cache)

    result = pytester.runpytest("--doc_mode", "--doc_images_dir", images, "--doc_image_cache_dir", cache, "-n2")
    assert result.ret == pytest.ExitCode.OK

    # replace a single image with a different image
    img_idx = 34
    pv.Cube().plot(screenshot=image_filenames[img_idx])

    result = pytester.runpytest("--doc_mode", "--doc_images_dir", images, "--doc_image_cache_dir", cache, "-n2")
    assert result.ret == pytest.ExitCode.TESTS_FAILED

    assert f"imcache{img_idx} Exceeded image regression error" in str(result.stdout)


@pytest.mark.parametrize("cli", [True, False])
def test_ini(*, pytester: pytest.Pytester, cli: bool) -> None:
    """Test regular usage of the --doc_mode."""
    cache = "cache"
    cache_ini = cache + "ini"
    cache_cli = cache + "cli"

    images = "images"
    images_ini = images + "ini"
    images_cli = images + "cli"

    image_format_ini = "jpg"
    image_format_cli = "png"

    name = "imcache"
    name_ini = f"{name}.{image_format_ini}"
    name_cli = f"{name}.{image_format_cli}"
    if cli:
        make_cached_images(pytester.path, cache_cli, name=name_cli, color="red")
        make_cached_images(pytester.path, images_cli, name=name_cli, color="blue")
    else:
        make_cached_images(pytester.path, cache_ini, name=name_ini, color="red")
        make_cached_images(pytester.path, images_ini, name=name_ini, color="blue")

    generated = "generated"
    generated_ini = generated + "ini"
    generated_cli = generated + "cli"

    failed = "failed"
    failed_ini = failed + "ini"
    failed_cli = failed + "cli"

    pytester.makeini(
        f"""
        [pytest]
        doc_image_format = {image_format_ini}
        doc_failed_image_dir = {failed_ini}
        doc_generated_image_dir = {generated_ini}
        doc_image_cache_dir = {cache_ini}
        doc_images_dir = {images_ini}
        doc_generate_subdirs = True
        """
    )

    args = ["--doc_mode"]
    if cli:
        args.extend(
            [
                "--doc_images_dir",
                images_cli,
                "--doc_image_cache_dir",
                cache_cli,
                "--doc_failed_image_dir",
                failed_cli,
                "--doc_generated_image_dir",
                generated_cli,
                "--doc_image_format",
                image_format_cli,
                "--doc_generate_subdirs",
            ]
        )

    result = pytester.runpytest(*args)
    assert result.ret == pytest.ExitCode.TESTS_FAILED

    assert Path(generated_cli).is_dir() is cli
    assert Path(cache_cli).is_dir() is cli
    assert Path(generated_cli).is_dir() is cli
    assert Path(failed_cli).is_dir() is cli

    assert Path(generated_ini).is_dir() is not cli
    assert Path(cache_ini).is_dir() is not cli
    assert Path(generated_ini).is_dir() is not cli
    assert Path(failed_ini).is_dir() is not cli

    paths_cli = _get_file_paths(pytester.path, ext=image_format_cli)
    paths_ini = _get_file_paths(pytester.path, ext=image_format_ini)

    num_files = 5
    assert len(paths_cli) == (num_files if cli else 0)
    assert len(paths_ini) == (0 if cli else num_files)<|MERGE_RESOLUTION|>--- conflicted
+++ resolved
@@ -115,8 +115,7 @@
 
     images_path.mkdir(exist_ok=True)
     cache_path.mkdir(exist_ok=True)
-<<<<<<< HEAD
-    args = ["--doc_mode", "--doc_images_dir", images_path, "--doc_image_cache_dir", cache_path, "--image_format", image_format]
+    args = ["--doc_mode", "--doc_images_dir", images_path, "--doc_image_cache_dir", cache_path, "--doc_image_format", image_format]
     if generate_subdirs:
         args.append("--doc_generate_subdirs")
     failed = "failed"
@@ -126,11 +125,6 @@
     if generated_image_dir:
         args.extend(["--doc_generated_image_dir", generated])
     result = pytester.runpytest(*args)
-=======
-    result = pytester.runpytest(
-        "--doc_mode", "--doc_images_dir", images_path, "--doc_image_cache_dir", cache_path, "--doc_image_format", image_format
-    )
->>>>>>> ea3bfac5
     result.assert_outcomes(failed=1)
     result.stdout.fnmatch_lines(["*Failed: Test setup failed for test image:*", *expected_lines])
 
