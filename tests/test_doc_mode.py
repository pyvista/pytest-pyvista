--- conflicted
+++ resolved
@@ -68,20 +68,11 @@
     images_path.mkdir()
     result = pytester.runpytest("--doc_mode", "--doc_images_dir", str(images_path))
     assert result.ret == pytest.ExitCode.INTERNAL_ERROR
-<<<<<<< HEAD
-    result.stdout.fnmatch_lines(["*ValueError: 'doc_image_cache_dir' must be specified when using --doc_mode"])
-
-    cache_path = pytester.path / "cache"
-    result = pytester.runpytest("--doc_mode", "--doc_images_dir", str(images_path), "--doc_image_cache_dir", str(cache_path))
-    assert result.ret == pytest.ExitCode.INTERNAL_ERROR
-    result.stdout.fnmatch_lines(["*ValueError: 'doc_image_cache_dir' must be a valid directory. Got:", "*/cache."])
-=======
-    result.stderr.fnmatch_lines("INTERNALERROR> RuntimeError: No doc images or cache images found. The doc images dir:")
-    result.stderr.fnmatch_lines("INTERNALERROR>   */images")
-    result.stderr.fnmatch_lines("INTERNALERROR> and image cache dir:")
-    result.stderr.fnmatch_lines("INTERNALERROR>   */doc_image_cache_dir")
-    result.stderr.fnmatch_lines("INTERNALERROR> cannot both be empty.")
->>>>>>> f1fe00c0
+    result.stdout.fnmatch_lines("INTERNALERROR> RuntimeError: No doc images or cache images found. The doc images dir:")
+    result.stdout.fnmatch_lines("INTERNALERROR>   */images")
+    result.stdout.fnmatch_lines("INTERNALERROR> and image cache dir:")
+    result.stdout.fnmatch_lines("INTERNALERROR>   */doc_image_cache_dir")
+    result.stdout.fnmatch_lines("INTERNALERROR> cannot both be empty.")
 
 
 @pytest.mark.parametrize("generated_image_dir", [True, False])
@@ -341,11 +332,7 @@
 
     _preprocess_build_images(pytester.path / cache, pytester.path / cache)
 
-<<<<<<< HEAD
-    args = ["--doc_mode", "--doc_images_dir", images, "--doc_image_cache_dir", cache, "-n2", "-v"]
-=======
-    args = ["--doc_mode", "--doc_images_dir", images, "--image_cache_dir", cache, "-n2"]
->>>>>>> f1fe00c0
+    args = ["--doc_mode", "--doc_images_dir", images, "--image_cache_dir", cache, "-n2", "-v"]
     if include_vtksz:
         args.append("--include_vtksz")
     result = pytester.runpytest(*args)
