"""Tests for pytest-pyvista."""

from __future__ import annotations

from enum import Enum
import filecmp
import os
from pathlib import Path
import platform
import re
import shutil
import sys
from typing import TYPE_CHECKING
from unittest import mock

import matplotlib.pyplot as plt
import pytest
import pyvista as pv

from pytest_pyvista.doc_mode import _preprocess_build_images
from pytest_pyvista.pytest_pyvista import _SYSTEM_PROPERTIES
from pytest_pyvista.pytest_pyvista import _EnvInfo
from pytest_pyvista.pytest_pyvista import _SystemProperties

if TYPE_CHECKING:
    from pytest_mock import MockerFixture
pv.OFF_SCREEN = True

pytest_plugins = "pytester"


def test_arguments(pytester: pytest.Pytester) -> None:
    """Test pytest arguments."""
    pytester.makepyfile(
        """
        def test_args(verify_image_cache):
            assert verify_image_cache.reset_image_cache
            assert verify_image_cache.ignore_image_cache
            assert verify_image_cache.allow_unused_generated == False

        """
    )
    result = pytester.runpytest("--reset_image_cache", "--ignore_image_cache", "--disallow_unused_cache")
    result.assert_outcomes(passed=1)


def make_cached_images(test_path, path="image_cache_dir", name="imcache.png", color="red") -> Path:
    """Make image cache in `test_path/path`."""
    d = Path(test_path, path)
    d.mkdir(exist_ok=True, parents=True)
    sphere = pv.Sphere()
    plotter = pv.Plotter()
    plotter.add_mesh(sphere, color=color)
    filename = d / name
    plotter.screenshot(filename)
    return filename


def make_multiple_cached_images(test_path, path="image_cache_dir", n_images: int = 10, name: str = "imcache{index}.png") -> list[Path]:
    """Make image cache in `test_path/path` consisting of several images."""
    colors = list(plt.rcParams["axes.prop_cycle"].by_key()["color"])

    d = Path(test_path, path)
    d.mkdir(exist_ok=True, parents=True)

    color_to_file = {}
    mesh = pv.Sphere()

    filenames = []
    for ii in range(n_images):
        color = colors[ii % len(colors)]
        filename = d / name.format(index=ii)

        if color in color_to_file:
            # don't regenerate images when that color already exists
            shutil.copy(color_to_file[color], filename)
        else:
            plotter = pv.Plotter(off_screen=True)
            plotter.add_mesh(mesh, color=color)
            plotter.screenshot(filename)
            color_to_file[color] = filename

        filenames.append(filename)

    return filenames


def get_path_inode(path: str | Path) -> int:
    """Return the inode for the given path."""
    return Path(path).stat().st_ino


def file_has_changed(filepath: str, original_contents_path: str | None = None, original_inode: int | None = None) -> bool:
    """
    Return True if a file has changed.

    Specify `original_contents_path` to check if the contents of `filepath` match the contents
    of `original_contents_path`.

    Specify `original_inode` to check if the inode of `filepath` matches `original_inode`.

    Specify both `original_contents_path` and `original_inode` to check both.
    """
    assert original_contents_path or original_inode, "Original contents filepath or original inode must be specified"
    content_changed = False
    if original_contents_path:
        content_changed = not filecmp.cmp(filepath, original_contents_path, shallow=False)

    replaced = False
    if original_inode:
        new_inode = get_path_inode(filepath)
        replaced = new_inode != original_inode

    return content_changed or replaced


@pytest.mark.parametrize("plot_property", [True, False])
def test_verify_image_cache(pytester: pytest.Pytester, plot_property: bool) -> None:  # noqa: FBT001
    """Test regular usage of the `verify_image_cache` fixture."""
    make_cached_images(pytester.path)

    if not plot_property:
        pyfile = """
            import pyvista as pv
            pv.OFF_SCREEN = True
            def test_imcache(verify_image_cache):
                sphere = pv.Sphere()
                plotter = pv.Plotter()
                plotter.add_mesh(sphere, color="red")
                plotter.show()
            """
    else:
        pyfile = """
            import pyvista as pv
            pv.OFF_SCREEN = True
            def test_imcache(verify_image_cache):
                pv.Sphere().plot(color="red")
            """

    pytester.makepyfile(pyfile)

    result = pytester.runpytest()
    result.assert_outcomes(passed=1)

    assert (pytester.path / "image_cache_dir").is_dir()
    assert not (pytester.path / "generated_image_dir").is_dir()
    assert not (pytester.path / "failed_image_dir").is_dir()


def test_verify_image_cache_fail_regression(pytester: pytest.Pytester) -> None:
    """Test regression of the `verify_image_cache` fixture."""
    make_cached_images(pytester.path)
    pytester.makepyfile(
        """
       import pytest
       import pyvista as pv
       pv.OFF_SCREEN = True
       def test_imcache(verify_image_cache):
           sphere = pv.Sphere()
           plotter = pv.Plotter()
           plotter.add_mesh(sphere, color="blue")
           plotter.show()
       """
    )

    result = pytester.runpytest()
    result.assert_outcomes(failed=1)
    result.stdout.fnmatch_lines("*Exceeded image regression error*")
    result.stdout.fnmatch_lines("*pytest_pyvista.pytest_pyvista.RegressionError:*")
    result.stdout.fnmatch_lines("*Exceeded image regression error of*")


@pytest.mark.parametrize("use_generated_image_dir", [True, False])
@pytest.mark.parametrize("allow_unused_generated", [True, False])
def test_allow_unused_generated(pytester: pytest.Pytester, allow_unused_generated, use_generated_image_dir) -> None:
    """Test using `--allow_unused_generated` CLI option."""
    pytester.makepyfile(
        """
       import pytest
       import pyvista as pv
       pv.OFF_SCREEN = True
       def test_imcache(verify_image_cache):
           sphere = pv.Sphere()
           plotter = pv.Plotter()
           plotter.add_mesh(sphere, color="red")
           plotter.show()
       """
    )
    if allow_unused_generated:
        args = ["--allow_unused_generated"]
        exit_code = pytest.ExitCode.OK
        match = "*[Pp]assed*"
    else:
        args = []
        exit_code = pytest.ExitCode.TESTS_FAILED
        match = "*RegressionFileNotFoundError*"

    if use_generated_image_dir:
        args.extend(["--generated_image_dir", "gen_dir"])

    result = pytester.runpytest(*args)
    result.stdout.fnmatch_lines(match)
    assert result.ret == exit_code

    assert (pytester.path / "gen_dir" / "imcache.png").is_file() == use_generated_image_dir


@pytest.mark.parametrize("mock_platform_system", ["Darwin", None])
@pytest.mark.parametrize("skip_type", ["skip", "ignore_image_cache", "macos_skip_image_cache"])
def test_skip(pytester: pytest.Pytester, skip_type: str, mock_platform_system: str) -> None:
    """Test all skip flags of `verify_image_cache`."""
    if mock_platform_system:
        # Simulate test for macOS
        patcher = mock.patch("platform.system", return_value=mock_platform_system)
        with patcher:
            _run_skip_test(pytester, skip_type)
    else:
        _run_skip_test(pytester, skip_type)


def _run_skip_test(pytester: pytest.Pytester, skip_type: str) -> None:
    make_cached_images(pytester.path)
    pytester.makepyfile(
        f"""
        import pytest
        import pyvista as pv
        pv.OFF_SCREEN = True
        def test_imcache(verify_image_cache):
            verify_image_cache.{skip_type} = True
            sphere = pv.Sphere()
            plotter = pv.Plotter()
            plotter.add_mesh(sphere, color="blue")
            plotter.show()
         """
    )

    result = pytester.runpytest()
    # Expect failure if verification is not skipped
    match = "*RegressionError*" if skip_type == "macos_skip_image_cache" and platform.system() != "Darwin" else "*[Pp]assed*"
    result.stdout.fnmatch_lines(match)


def test_image_cache_dir_commandline(pytester: pytest.Pytester) -> None:
    """Test setting image_cache_dir via CLI option."""
    make_cached_images(pytester.path, "newdir")
    pytester.makepyfile(
        """
        import pyvista as pv
        pv.OFF_SCREEN = True
        def test_imcache(verify_image_cache):
            sphere = pv.Sphere()
            plotter = pv.Plotter()
            plotter.add_mesh(sphere, color="red")
            plotter.show()
        """
    )

    result = pytester.runpytest("--image_cache_dir", "newdir")
    result.assert_outcomes(passed=1)


def test_image_cache_dir_ini(pytester: pytest.Pytester) -> None:
    """Test setting image_cache_dir via config."""
    make_cached_images(pytester.path, "newdir")
    pytester.makepyfile(
        """
        import pyvista as pv
        pv.OFF_SCREEN = True
        def test_imcache(verify_image_cache):
            sphere = pv.Sphere()
            plotter = pv.Plotter()
            plotter.add_mesh(sphere, color="red")
            plotter.show()
        """
    )
    pytester.makepyprojecttoml(
        """
        [tool.pytest.ini_options]
        image_cache_dir = "newdir"
        """
    )
    result = pytester.runpytest()
    result.assert_outcomes(passed=1)


def test_high_variance_test(pytester: pytest.Pytester) -> None:
    """Test `skip` flag of `verify_image_cache`."""
    make_cached_images(pytester.path)
    make_cached_images(pytester.path, name="imcache_var.png")

    # First make sure test fails with image regression error
    pytester.makepyfile(
        test_file1="""
        import pytest
        import pyvista as pv
        pv.OFF_SCREEN = True

        def test_imcache(verify_image_cache):
            sphere = pv.Sphere()
            plotter = pv.Plotter()
            plotter.add_mesh(sphere, color=[255, 5, 5])
            plotter.show()
        """
    )
    # Next mark as a high_variance_test and check that it passes
    pytester.makepyfile(
        test_file2="""
        import pytest
        import pyvista as pv
        pv.OFF_SCREEN = True

        def test_imcache_var(verify_image_cache):
            verify_image_cache.high_variance_test = True
            sphere = pv.Sphere()
            plotter = pv.Plotter()
            plotter.add_mesh(sphere, color=[255, 5, 5])
            plotter.show()
        """
    )
    result = pytester.runpytest("test_file1.py")
    result.assert_outcomes(failed=1)
    result.stdout.fnmatch_lines("*Exceeded image regression error*")

    result = pytester.runpytest("test_file2.py")
    result.assert_outcomes(passed=1)


@pytest.mark.parametrize(
    "env_info",
    [
        "prefix_suffix",
        _EnvInfo(prefix="prefix", os=False, machine=False, gpu=False, python=False, pyvista=False, vtk=False, ci=False, suffix="suffix"),
    ],
)
@pytest.mark.parametrize("generate_subdirs", [True, False])
def test_generated_image_dir_commandline(pytester: pytest.Pytester, generate_subdirs, env_info) -> None:
    """Test setting generated_image_dir via CLI option."""
    make_cached_images(pytester.path)
    pytester.makepyfile(
        f"""
        import pyvista as pv
        pv.OFF_SCREEN = True
        def test_imcache(verify_image_cache):
            verify_image_cache.env_info = '{env_info}'
            sphere = pv.Sphere()
            plotter = pv.Plotter()
            plotter.add_mesh(sphere, color="red")
            plotter.show()
        """
    )
    args = ["--generated_image_dir", "gen_dir"]
    if generate_subdirs:
        args.append("--generate_subdirs")

    result = pytester.runpytest(*args)
    assert (pytester.path / "gen_dir").is_dir()
    if generate_subdirs:
        subdir = pytester.path / "gen_dir" / "imcache"
        assert subdir.is_dir()
        paths = list(subdir.iterdir())
        assert len(paths) == 1
        image_path = paths[0]
        assert image_path.name == "prefix_suffix.png"
    else:
        assert (pytester.path / "gen_dir" / "imcache.png").is_file()
    result.assert_outcomes(passed=1)


def test_generated_image_dir_ini(pytester: pytest.Pytester) -> None:
    """Test setting generated_image_dir via config."""
    make_cached_images(pytester.path)
    pytester.makepyfile(
        """
        import pyvista as pv
        pv.OFF_SCREEN = True
        def test_imcache(verify_image_cache):
            sphere = pv.Sphere()
            plotter = pv.Plotter()
            plotter.add_mesh(sphere, color="red")
            plotter.show()
        """
    )
    pytester.makepyprojecttoml(
        """
        [tool.pytest.ini_options]
        generated_image_dir = "gen_dir"
        """
    )
    result = pytester.runpytest()
    assert (pytester.path / "gen_dir").is_dir()
    assert (pytester.path / "gen_dir" / "imcache.png").is_file()
    result.assert_outcomes(passed=1)


@pytest.mark.parametrize("reset_only_failed", [True, False])
@pytest.mark.parametrize("force_regression_error", [True, False])
@pytest.mark.parametrize("add_second_test", [True, False])
def test_add_missing_images_commandline(tmp_path, pytester: pytest.Pytester, reset_only_failed, force_regression_error, add_second_test) -> None:
    """Test setting add_missing_images via CLI option."""
    if force_regression_error:
        # Make a cached image (which has a red sphere) but specify a blue sphere in the test file
        # to generate a regression failure
        make_cached_images(pytester.path)
        color = "blue"
    else:
        color = "red"

    if add_second_test:
        second_color = "lime"
        assert second_color != color
        always_passes_filename = make_cached_images(pytester.path, name="always_passes.png", color=second_color)
        always_passes_ground_truth = make_cached_images(tmp_path, name="always_passes.png", color=second_color)
        always_passes_inode = get_path_inode(always_passes_filename)
        second_test = f"""
        import pyvista as pv
        pv.OFF_SCREEN = True
        def test_always_passes(verify_image_cache):
            sphere = pv.Sphere()
            plotter = pv.Plotter()
            plotter.add_mesh(sphere, color={second_color!r})
            plotter.show()
        """
    else:
        second_test = ""

    pytester.makepyfile(
        f"""
        import pyvista as pv
        pv.OFF_SCREEN = True
        def test_imcache(verify_image_cache):
            sphere = pv.Sphere()
            plotter = pv.Plotter()
            plotter.add_mesh(sphere, color={color!r})
            plotter.show()
        {second_test}
        """
    )
    args = ["--add_missing_images"]
    if reset_only_failed:
        args.append("--reset_only_failed")
    result = pytester.runpytest(*args)

    if force_regression_error and not reset_only_failed:
        result.stdout.fnmatch_lines("*RegressionError*")
        assert result.ret == pytest.ExitCode.TESTS_FAILED
    else:
        expected_file = pytester.path / "image_cache_dir" / "imcache.png"
        assert expected_file.is_file()
        result.assert_outcomes(passed=2 if add_second_test else 1)
        assert result.ret == pytest.ExitCode.OK

        # Make sure the final image in the cache matches the generated test image
        pl = pv.Plotter()
        pl.add_mesh(pv.Sphere(), color=color)
        assert pv.compare_images(pl, str(expected_file)) == 0.0

    if add_second_test:
        # Make sure second test image was not modified
        assert not file_has_changed(always_passes_filename, original_contents_path=always_passes_ground_truth, original_inode=always_passes_inode)


@pytest.mark.parametrize("allow_unused_generated", [True, False])
@pytest.mark.parametrize("make_cache", [True, False])
def test_reset_image_cache(pytester: pytest.Pytester, allow_unused_generated, make_cache) -> None:
    """Test reset_image_cache  via CLI option."""
    dirname = "image_cache_dir"
    test_image_name = "imcache.png"
    filename_test = pytester.path / dirname / test_image_name
    filename_original = make_cached_images(pytester.path, dirname, name="original.png")
    if make_cache:
        filename = make_cached_images(pytester.path)
        assert filecmp.cmp(filename, filename_original, shallow=False)
    else:
        filename = filename_test
        assert not filename_test.is_file()

    pytester.makepyfile(
        """
        import pyvista as pv
        pv.OFF_SCREEN = True
        def test_imcache(verify_image_cache):
            sphere = pv.Sphere()
            plotter = pv.Plotter()
            plotter.add_mesh(sphere, color="blue")
            plotter.show()
        """
    )
    args = ["--reset_image_cache"]
    if allow_unused_generated:
        args.append("--allow_unused_generated")
    result = pytester.runpytest(*args)
    # file was created or overwritten
    assert not filecmp.cmp(filename, filename_original, shallow=False)
    # should pass even if image doesn't match
    result.assert_outcomes(passed=1)


def test_cleanup(pytester: pytest.Pytester) -> None:
    """Test cleanup of the `verify_image_cache` fixture."""
    make_cached_images(pytester.path)
    pytester.makepyfile(
        """
       import pytest
       import pyvista as pv
       pv.OFF_SCREEN = True

       @pytest.fixture()
       def cleanup_tester():
           yield
           assert pv.global_theme.before_close_callback is None

       def test_imcache(cleanup_tester, verify_image_cache):
           sphere = pv.Sphere()
           plotter = pv.Plotter()
           plotter.add_mesh(sphere, color="blue")
           try:
               plotter.show()
           except RuntimeError:
               # continue so the cleanup is tested
               pass
       """
    )

    result = pytester.runpytest()
    result.assert_outcomes(passed=1)


@pytest.mark.parametrize("add_missing_images", [True, False])
@pytest.mark.parametrize("reset_image_cache", [True, False])
def test_reset_only_failed(pytester: pytest.Pytester, reset_image_cache, add_missing_images) -> None:
    """Test usage of the `reset_only_failed` flag."""
    filename = make_cached_images(pytester.path)
    filename_original = make_cached_images(pytester.path, name="original.png")
    assert filecmp.cmp(filename, filename_original, shallow=False)

    pytester.makepyfile(
        """
        import pyvista as pv
        pv.OFF_SCREEN = True
        def test_imcache(verify_image_cache):
            sphere = pv.Box()
            plotter = pv.Plotter()
            plotter.add_mesh(sphere, color="blue")
            plotter.show()
        """
    )

    args = ["--reset_only_failed"]
    if add_missing_images:
        args.append("--add_missing_images")
    if reset_image_cache:
        args.append("--reset_image_cache")

    result = pytester.runpytest(*args)
    result.assert_outcomes(passed=1)
    result.stdout.fnmatch_lines("*This image will be reset in the cache.")
    # file was overwritten
    assert not filecmp.cmp(filename, filename_original, shallow=False)


def test_callback_called(pytester: pytest.Pytester) -> None:
    """Test the callback of a Plotter.show is correctly called."""
    make_cached_images(test_path=pytester.path)
    pytester.makepyfile(
        """
        import pyvista as pv
        pv.OFF_SCREEN = True
        def test_imcache(verify_image_cache, mocker):
            sphere = pv.Sphere()
            plotter = pv.Plotter()
            plotter.add_mesh(sphere, color="red")
            plotter.show(before_close_callback=(m:=mocker.MagicMock()))

            m.assert_called_once_with(plotter)
        """
    )

    result = pytester.runpytest()
    result.assert_outcomes(passed=1)


@pytest.mark.parametrize("make_subdir", [True, False])
def test_file_not_found(pytester: pytest.Pytester, make_subdir) -> None:
    """Test RegressionFileNotFoundError is correctly raised."""
    test_name = "imcache_num2"
    pytester.makepyfile(
        f"""
        import pyvista as pv
        pv.OFF_SCREEN = True
        def test_{test_name}(verify_image_cache):
            sphere = pv.Box()
            plotter = pv.Plotter()
            plotter.add_mesh(sphere, color="blue")
            plotter.show()
        """
    )
    if make_subdir:
        # Test case where no images exist in a subdir
        Path("image_cache_dir", test_name).mkdir(parents=True)

    result = pytester.runpytest()
    result.stdout.fnmatch_lines("*RegressionFileNotFoundError*")
    result.stdout.fnmatch_lines("*does not exist in image cache*")


@pytest.mark.parametrize("image_format", ["png", "jpg"])
@pytest.mark.parametrize(("outcome", "make_cache"), [("error", False), ("error", True), ("warning", True), ("success", True)])
def test_failed_image_dir(pytester: pytest.Pytester, outcome, make_cache, image_format) -> None:
    """Test usage of the `failed_image_dir` option."""
    cached_image_name = f"imcache.{image_format}"
    if make_cache:
        make_cached_images(pytester.path, name=cached_image_name)

    red = [255, 0, 0]
    almost_red = [250, 0, 0]
    definitely_not_red = [0, 0, 0]
    color = definitely_not_red if outcome == "error" else almost_red if outcome == "warning" else red
    pytester.makepyfile(
        f"""
        import pyvista as pv
        pv.OFF_SCREEN = True
        def test_imcache(verify_image_cache):
            sphere = pv.Sphere()
            plotter = pv.Plotter()
            plotter.add_mesh(sphere, color={color})
            plotter.show()
        """
    )
    dirname = "failed_image_dir"
    result = pytester.runpytest("--failed_image_dir", dirname, "--image_format", image_format)

    failed_image_dir_path = pytester.path / dirname
    if outcome == "success":
        assert not failed_image_dir_path.is_dir()
    else:
        if make_cache:
            result.stdout.fnmatch_lines(f"*Exceeded image regression {outcome}*")
        else:
            result.stdout.fnmatch_lines("*RegressionFileNotFoundError*")

        if outcome == "error":
            expected_subdir = "errors"
            not_expected_subdir = "warnings"
        else:
            expected_subdir = "warnings"
            not_expected_subdir = "errors"

        assert failed_image_dir_path.is_dir()

        # Test that dir with failed images is only created as needed
        assert (failed_image_dir_path / expected_subdir).is_dir()
        assert not (failed_image_dir_path / not_expected_subdir).is_dir()

        from_test_dir = failed_image_dir_path / expected_subdir / "from_test"
        assert from_test_dir.is_dir()
        file = from_test_dir / cached_image_name
        assert file.is_file()
        assert file.name.endswith(image_format)

        from_cache_dir = failed_image_dir_path / expected_subdir / "from_cache"
        if make_cache:
            assert from_cache_dir.is_dir()
            assert (from_cache_dir / cached_image_name).is_file()
        else:
            assert not from_cache_dir.is_dir()
            assert not (from_cache_dir / cached_image_name).is_file()


@pytest.mark.parametrize("skip", [True, False])
@pytest.mark.parametrize("call_show", [True, False])
@pytest.mark.parametrize("allow_useless_fixture_cli", [True, False])
@pytest.mark.parametrize("allow_useless_fixture_attr", [True, False, None])
def test_allow_useless_fixture(pytester: pytest.Pytester, call_show, allow_useless_fixture_cli, allow_useless_fixture_attr, skip) -> None:
    """Test error is raised if fixture is used but no images are generated."""
    if call_show:
        # Ensure there is a cached image to compare to the generated image
        make_cached_images(pytester.path)

    allow_attr = "" if allow_useless_fixture_attr is None else f"verify_image_cache.allow_useless_fixture = {allow_useless_fixture_attr}"
    skip_attr = f"verify_image_cache.skip = {skip}"
    pytester.makepyfile(
        f"""
        import pyvista as pv
        pv.OFF_SCREEN = True
        def test_imcache(verify_image_cache):
            {allow_attr}
            {skip_attr}
            sphere = pv.Sphere()
            plotter = pv.Plotter()
            plotter.add_mesh(sphere, color="red")
            {"plotter.show()" if call_show else ""}
        """
    )

    result = pytester.runpytest("--allow_useless_fixture") if allow_useless_fixture_cli else pytester.runpytest()

    # Expect local attr to take precedence over CLI value
    allow_useless_fixture = allow_useless_fixture_attr if allow_useless_fixture_attr is not None else allow_useless_fixture_cli
    expect_failure = (not call_show and not allow_useless_fixture) and not skip
    expected_code = pytest.ExitCode.TESTS_FAILED if expect_failure else pytest.ExitCode.OK
    assert result.ret == expected_code
    result.assert_outcomes(passed=1, errors=1 if expect_failure else 0)
    if expect_failure:
        result.stdout.fnmatch_lines(
            [
                "*ERROR at teardown of test_imcache*",
                "*Failed: Fixture `verify_image_cache` is used but no images were generated.",
                "*Did you forget to call `show` or `plot`, or set `verify_image_cache.allow_useless_fixture=True`?.",
            ]
        )
    else:
        assert "ERROR" not in result.stdout.str()


class LiteralStrEnum(str, Enum):  # noqa: D101
    def __str__(self) -> str:  # noqa: D105
        return str(self.value)


class PytestMark(LiteralStrEnum):  # noqa: D101
    NONE = ""
    SKIP = "@pytest.mark.skip"


class SkipVerify(LiteralStrEnum):  # noqa: D101
    NONE = ""
    MACOS = "verify_image_cache.macos_skip_image_cache"
    WINDOWS = "verify_image_cache.windows_skip_image_cache"
    IGNORE = "verify_image_cache.ignore_image_cache"
    SKIP = "verify_image_cache.skip"


class MeshColor(LiteralStrEnum):  # noqa: D101
    OK = "red"
    FAIL = "blue"


class HasUnusedCache(Enum):  # noqa: D101
    TRUE = True
    FALSE = False

    def __bool__(self) -> bool:  # noqa: D105
        return self.value


def _unused_cache_lines(image_name: str) -> list[str]:
    return [
        "*pytest-pyvista ERROR*",
        "Unused cached image file(s) detected (1). The following images are",
        "cached, but were not generated or skipped by any of the tests:",
        f"[{image_name!r}]",
        "These images should either be removed from the cache, or the corresponding",
        "tests should be modified to ensure an image is generated for comparison.",
    ]


@pytest.mark.parametrize(
    ("marker", "skip_verify", "color", "stdout_lines", "exit_code", "has_unused_cache"),
    [
        (PytestMark.SKIP, SkipVerify.NONE, MeshColor.OK, ["*skipped*"], pytest.ExitCode.OK, HasUnusedCache.FALSE),
        (PytestMark.NONE, SkipVerify.NONE, MeshColor.OK, ["*[Pp]assed*"], pytest.ExitCode.OK, HasUnusedCache.FALSE),
        (PytestMark.NONE, SkipVerify.MACOS, MeshColor.OK, ["*[Pp]assed*"], pytest.ExitCode.OK, HasUnusedCache.FALSE),
        (PytestMark.NONE, SkipVerify.WINDOWS, MeshColor.OK, ["*[Pp]assed*"], pytest.ExitCode.OK, HasUnusedCache.FALSE),
        (PytestMark.NONE, SkipVerify.IGNORE, MeshColor.OK, ["*[Pp]assed*"], pytest.ExitCode.OK, HasUnusedCache.FALSE),
        (PytestMark.NONE, SkipVerify.SKIP, MeshColor.OK, ["*[Pp]assed*"], pytest.ExitCode.OK, HasUnusedCache.FALSE),
        (PytestMark.NONE, SkipVerify.NONE, MeshColor.FAIL, ["*FAILED*"], pytest.ExitCode.TESTS_FAILED, HasUnusedCache.FALSE),
        (PytestMark.SKIP, SkipVerify.NONE, MeshColor.OK, [*_unused_cache_lines("imcache.png")], pytest.ExitCode.TESTS_FAILED, HasUnusedCache.TRUE),
        (PytestMark.NONE, SkipVerify.NONE, MeshColor.OK, [*_unused_cache_lines("imcache.png")], pytest.ExitCode.TESTS_FAILED, HasUnusedCache.TRUE),
        (PytestMark.NONE, SkipVerify.NONE, MeshColor.FAIL, [*_unused_cache_lines("imcache.png")], pytest.ExitCode.TESTS_FAILED, HasUnusedCache.TRUE),
    ],
)
def test_disallow_unused_cache(pytester: pytest.Pytester, marker, skip_verify, color, stdout_lines, exit_code, has_unused_cache) -> None:  # noqa: PLR0913
    """Ensure unused cached images are detected correctly."""
    test_name = "foo"
    image_name = test_name + ".png"
    image_cache_dir = "image_cache_dir"

    make_cached_images(pytester.path, image_cache_dir, image_name)
    if has_unused_cache:
        make_cached_images(pytester.path)

    pytester.makepyfile(
        f"""
        import pytest
        import pyvista as pv
        pv.OFF_SCREEN = True
        {marker}
        def test_{test_name}(verify_image_cache):
            {skip_verify}
            sphere = pv.Sphere()
            plotter = pv.Plotter()
            plotter.add_mesh(sphere, color="{color}")
            plotter.show()
        """
    )

    result = pytester.runpytest("--disallow_unused_cache")

    assert result.ret == exit_code
    result.stdout.fnmatch_lines(stdout_lines)


@pytest.mark.parametrize("skip", [True, False])
@pytest.mark.parametrize("args", ["--disallow_unused_cache", []])
def test_disallow_unused_cache_skip_multiple_images(pytester: pytest.Pytester, skip, args) -> None:
    """Test skips when there are multiple calls to show() in a test."""
    make_cached_images(pytester.path, name="imcache.png")
    make_cached_images(pytester.path, name="imcache_1.png")

    marker = "@pytest.mark.skip" if skip else ""
    pytester.makepyfile(
        f"""
        import pytest
        import pyvista as pv
        pv.OFF_SCREEN = True
        {marker}
        def test_imcache(verify_image_cache):
            sphere = pv.Sphere()
            plotter = pv.Plotter()
            plotter.add_mesh(sphere, color="red")
            plotter.show()
            #
            plotter = pv.Plotter()
            plotter.add_mesh(sphere, color="red")
            plotter.show()
        """
    )

    result = pytester.runpytest(args)
    expected = "*skipped*" if skip else "*[Pp]assed*"
    result.stdout.fnmatch_lines(expected)
    assert result.ret == pytest.ExitCode.OK


@pytest.mark.parametrize("disallow_unused_cache", [True, False])
def test_disallow_unused_cache_name_mismatch(pytester: pytest.Pytester, disallow_unused_cache) -> None:
    """Test cached image doesn't match test name."""
    image_name = "im_cache.png"
    make_cached_images(pytester.path, name=image_name)
    make_cached_images(pytester.path)

    pytester.makepyfile(
        """
        import pyvista as pv
        pv.OFF_SCREEN = True
        def test_imcache(verify_image_cache):
            sphere = pv.Sphere()
            plotter = pv.Plotter()
            plotter.add_mesh(sphere, color="red")
            plotter.show()
        """
    )
    args = "--disallow_unused_cache" if disallow_unused_cache else []
    result = pytester.runpytest(args)
    if disallow_unused_cache:
        result.stdout.fnmatch_lines([*_unused_cache_lines(image_name)])
        assert result.ret == pytest.ExitCode.TESTS_FAILED
    else:
        result.assert_outcomes(passed=1)
        assert result.ret == pytest.ExitCode.OK


@pytest.mark.skipif(sys.version_info < (3, 11), reason="Needs contextlib.chdir")
def test_cache_generated_dir_relative(pytester: pytest.Pytester) -> None:
    """
    Test that directories (cache and generated) are relative to test root
    even when changing the working directory when calling Plotter.show().
    """  # noqa: D205
    make_cached_images(pytester.path, path=(new_dir := "new_dir"))

    pytester.makepyfile(
        """
        import pyvista as pv
        import pytest

        pv.OFF_SCREEN = True
        import contextlib
        from pathlib import Path

        def test_imcache(verify_image_cache, tmp_path: Path, pytestconfig: pytest.Config):
            sphere = pv.Sphere()
            plotter = pv.Plotter()
            plotter.add_mesh(sphere, color="red")
            with contextlib.chdir(tmp_path):
                plotter.show()

            assert (pytestconfig.rootpath / "generated/imcache.png").exists()
        """
    )
    args = ["--image_cache_dir", new_dir, "--generated_image_dir", "generated"]
    result = pytester.runpytest(*args)
    result.assert_outcomes(passed=1)


@pytest.mark.skipif(sys.version_info < (3, 11), reason="Needs contextlib.chdir")
def test_failed_dir_relative(pytester: pytest.Pytester) -> None:
    """
    Test that failed directory is relative to test root
    even when changing the working directory when calling Plotter.show().
    """  # noqa: D205
    make_cached_images(pytester.path, path=(new_dir := "new_dir"))

    pytester.makepyfile(
        """
        import pyvista as pv
        import pytest
        from pytest_pyvista.pytest_pyvista import RegressionError

        pv.OFF_SCREEN = True
        import contextlib
        from pathlib import Path

        def test_imcache(verify_image_cache, tmp_path: Path, pytestconfig: pytest.Config):
            sphere = pv.Sphere()
            plotter = pv.Plotter()
            plotter.add_mesh(sphere, color="blue")
            with contextlib.chdir(tmp_path), contextlib.suppress(RegressionError):
                plotter.show()

            assert (pytestconfig.rootpath / "failed/errors/from_test/imcache.png").exists()
        """
    )
    args = ["--image_cache_dir", new_dir, "--failed_image_dir", "failed"]
    result = pytester.runpytest(*args)
    result.assert_outcomes(passed=1)


def test_auto_close(pytester: pytest.Pytester) -> None:
    """Test when using auto_close=False."""
    pytester.makepyfile(
        """
        import pyvista as pv
        pv.OFF_SCREEN = True
        def test_auto_close(verify_image_cache):
            verify_image_cache.skip = True
            pl = pv.Plotter()
            pl.show(auto_close=False)
            assert pl._before_close_callback is not None
            pl.close()

        def test_auto_close_2(verify_image_cache, mocker):
            verify_image_cache.skip = True
            plotter = pv.Plotter()
            plotter.show(auto_close=False, before_close_callback=(m:=mocker.MagicMock()))
            plotter.close()
            m.assert_called_once_with(plotter)
        """
    )

    result = pytester.runpytest()
    result.assert_outcomes(passed=2)


ALMOST_BLUE = [0, 0, 254]
ALMOST_RED = [254, 0, 0]


@pytest.mark.parametrize("failed_image_dir", [True, False])
@pytest.mark.parametrize("nested_subdir", [True, False])
@pytest.mark.parametrize(
    ("build_color", "return_code"), [(ALMOST_RED, pytest.ExitCode.OK), (ALMOST_BLUE, pytest.ExitCode.OK), ("'green'", pytest.ExitCode.TESTS_FAILED)]
)
@pytest.mark.parametrize("image_format", ["png", "jpg"])
def test_multiple_cache_images(  # noqa: PLR0913
    pytester: pytest.Pytester, build_color, return_code, nested_subdir, failed_image_dir, image_format
) -> None:
    """Test when cache is a subdir with multiple images."""
    cache = "cache"
    name = f"imcache.{image_format}"
    subdir = Path(name).stem
    cache_parent = pytester.path / cache
    cache_parent = cache_parent / subdir if nested_subdir else cache_parent
    red_filename = make_cached_images(cache_parent, subdir, name=f"im1.{image_format}", color="red")
    blue_filename = make_cached_images(cache_parent, subdir, name=f"im2.{image_format}", color="blue")

    pyfile = f"""
        import pyvista as pv
        pv.OFF_SCREEN = True
        def test_imcache(verify_image_cache):
            sphere = pv.Sphere()
            plotter = pv.Plotter()
            plotter.add_mesh(sphere, color={build_color})
            plotter.show()
        """
    pytester.makepyfile(pyfile)

    args = ["--image_cache_dir", cache, "--image_format", image_format]
    failed = "failed"
    if failed_image_dir:
        args.extend(["--failed_image_dir", failed])
    result = pytester.runpytest(*args)
    assert result.ret == return_code

    partial_match = r"imcache Exceeded image regression error of 500\.0 with an image error equal to: [0-9]+\.[0-9]+"
    rel_subdirs = Path(subdir) / subdir if nested_subdir else subdir

    if build_color == ALMOST_RED:
        # Comparison with first image succeeds without issue
        result.stdout.no_re_match_line(rf".*UserWarning: {partial_match}")

        # Test no images are saved
        assert not Path(failed).is_dir()

    elif build_color == ALMOST_BLUE:
        # Comparison with first image fails
        # Expect error was converted to a warning
        result.stdout.re_match_lines(
            [
                rf".*UserWarning: {partial_match}",
                r".*This test has multiple cached images. It initially failed \(as above\) but passed when compared to:",
                f".*im2.{image_format}",
            ]
        )
        # Test failed images are saved
        from_cache = Path(failed) / "errors_as_warnings" / "from_cache" / rel_subdirs / blue_filename.name
        assert from_cache.is_file() == failed_image_dir
        if failed_image_dir:
            assert not file_has_changed(str(from_cache), str(blue_filename))

        from_test = Path(failed, "errors_as_warnings", "from_test", name)
        assert from_test.is_file() == failed_image_dir
        if failed_image_dir:
            assert file_has_changed(str(from_test), str(from_cache))

    else:  # 'green'
        # Comparison with all cached images fails
        result.stdout.re_match_lines(
            [
                rf".*RegressionError: {partial_match}",
                r".*This test has multiple cached images. It initially failed \(as above\) and failed again for all images in:",
                ".*cache/imcache",
            ]
        )

        # Test failed images are saved
        # Expect both red and blue cached images saved
        for filename in [blue_filename, red_filename]:
            from_cache = Path(failed) / "errors" / "from_cache" / rel_subdirs / filename.name
            assert from_cache.is_file() == failed_image_dir
            if failed_image_dir:
                assert not file_has_changed(str(from_cache), str(filename))

        from_test = Path(failed, "errors", "from_test", name)
        assert from_test.is_file() == failed_image_dir
        if failed_image_dir:
            assert file_has_changed(str(from_test), str(from_cache))


def test_env_info() -> None:
    """Test env info dataclass."""
    info = str(_EnvInfo())
    assert " " not in info
    assert info.startswith(f"{_SYSTEM_PROPERTIES.os_name}-{_SYSTEM_PROPERTIES.os_version}")
    if platform.system() == "Linux":
        if sys.version_info >= (3, 10):
            assert info.startswith("ubuntu")
        else:
            assert info.startswith("Linux")

    # Generic regex for "_package-#.#.#" with optional suffix (like .dev0, .post1, etc.)
    pattern = r"_[a-zA-Z]+-\d+\.\d+\.\d+(?:[a-zA-Z0-9\.]*)?"
    matches = re.findall(pattern, info)

    assert any(m.startswith("_py-") for m in matches)
    assert any(m.startswith("_pyvista-") for m in matches)
    assert any(m.startswith("_vtk-") for m in matches)

    assert any(f"gpu-{vendor.lower()}" in info.lower() for vendor in ["Apple", "NVIDIA", "Mesa", "AMD", "ATI"])

    if os.environ.get("CI", None):
        assert "no-CI" not in info
        assert "CI" in info
    else:
        assert "no-CI" in info


@pytest.mark.parametrize(
    ("name", "value"),
    [
        ("os", _SYSTEM_PROPERTIES.os_name),
        ("machine", platform.machine()),
        ("gpu", "gpu-"),
        ("python", "py-"),
        ("pyvista", "pyvista-"),
        ("vtk", "vtk-"),
        ("ci", "CI"),
    ],
)
def test_env_info_exclude(name: str, value: str) -> None:
    """Test removing parts of the env info."""
    # Sanity check to ensure the value is there ordinarily
    info = str(_EnvInfo())
    assert value in info

    # Test it's excluded
    info = str(_EnvInfo(**{name: False}))
    assert value not in info
    assert "__" not in info
    assert "_-" not in info
    assert "-_" not in info


def test_env_info_prefix_suffix() -> None:
    """Test env info dataclass prefix and suffix."""
    text = "foobar"
    default = str(_EnvInfo())
    sep = "_"
    assert not default.startswith(sep)
    assert not default.endswith(sep)

    with_prefix = str(_EnvInfo(prefix=text))
    assert f"{text}{sep}{default}" == with_prefix

    with_suffix = str(_EnvInfo(suffix=text))
    assert f"{default}{sep}{text}" == with_suffix


@pytest.mark.parametrize(
    ("vendor", "expected"),
    [
        ("NVIDIA Corporation", "NVIDIA"),
        ("AMD Technologies", "AMD"),
        ("ATI Graphics", "ATI"),
        ("Mesa DRI Intel", "Mesa"),
        ('Unknown\\/:*?"<>| \t\n\r\v\f\x00Vendor', "UnknownVendor"),
    ],
)
def test_gpu_vendor(mocker: MockerFixture, vendor: str, expected: str) -> None:
    """Test vendor name processing."""
    mock_gpuinfo = mocker.patch("pyvista.GPUInfo")
    mock_gpuinfo.return_value.vendor = vendor

    result = _SystemProperties._gpu_vendor()  # noqa: SLF001
    assert result == expected


def test_gpu_vendor_unknown(mocker: MockerFixture) -> None:
    """Test exception from GPUInfo is handled properly."""
    mocker.patch("pyvista.GPUInfo", side_effect=RuntimeError("fail"))
    assert _SystemProperties._gpu_vendor() == "unknown"  # noqa: SLF001


@pytest.mark.skipif(sys.version_info < (3, 10), reason="Missing freedesktop_os_release")
def test_os_linux_freedesktop(mocker: MockerFixture) -> None:
    """Test system properties for Linux."""
    mocker.patch("platform.system", return_value="Linux")
    mocker.patch(
        "platform.freedesktop_os_release",
        return_value={
            "ID": "ubuntu",
            "VERSION_ID": "22.04",
        },
    )

    result = _SystemProperties._get_os()  # noqa: SLF001
    assert result == ("ubuntu", "22.04")


@pytest.mark.parametrize(
    ("system", "release", "expected"),
    [
        ("Darwin", "24.6.0", ("macOS", "24.6.0")),
        ("Windows", "10", ("Windows", "10")),
    ],
)
def test_os_darwin_windows(
    mocker: MockerFixture,
    system: str,
    release: str,
    expected: tuple[str, str],
) -> None:
    """Test system properties for macOS and Windows."""
    mocker.patch("platform.system", return_value=system)
    mocker.patch("platform.release", return_value=release)

    result = _SystemProperties._get_os()  # noqa: SLF001
    assert result == expected


<<<<<<< HEAD
def test_invalid_cli_args(pytester: pytest.Pytester) -> None:
    """Test using wrong CLI args related to doc mode."""
    # Test 'doc' arg without --doc_mode
    result = pytester.runpytest("--doc_image_format", "png")
    assert result.ret == pytest.ExitCode.INTERNAL_ERROR
    result.stderr.fnmatch_lines("INTERNALERROR> RuntimeError: Argument --doc_image_format is only valid when using --doc_mode")

    # Test no 'doc' arg with --doc_mode
    result = pytester.runpytest("--doc_mode", "--image_format", "png")
    assert result.ret == pytest.ExitCode.INTERNAL_ERROR
    result.stderr.fnmatch_lines("INTERNALERROR> RuntimeError: Argument --image_format is not valid when using --doc_mode")
=======
@pytest.mark.parametrize("doc_mode", [True, False])
@pytest.mark.parametrize(("valid_format", "invalid_format"), [("png", "jpg"), ("jpg", "png")])
def test_validate_cache_image_format(*, pytester: pytest.Pytester, valid_format, invalid_format, doc_mode) -> None:
    """Test cache validation."""
    test_name = "imcache"
    name = f"{test_name}.{invalid_format}"
    cache = "image_cache_dir"
    make_cached_images(pytester.path, path=cache, name=name)
    make_cached_images(pytester.path / cache, path=test_name, name=name)

    args = [f"--{'doc_' if doc_mode else ''}image_format", valid_format]
    if doc_mode:
        images = "images"
        _preprocess_build_images(Path(cache), Path(images), image_format=valid_format)
        args.extend(["--doc_mode", "--doc_image_cache_dir", cache, "--doc_images_dir", images])
    else:
        pytester.makepyfile(
            f"""def test_{test_name}(verify_image_cache):
                    ...
            """
        )

    result = pytester.runpytest(*args)
    assert result.ret == pytest.ExitCode.TESTS_FAILED

    result.stdout.fnmatch_lines("E           pytest_pyvista.pytest_pyvista.InvalidCacheError: The image format required by")
    result.stdout.fnmatch_lines(f"E           the image cache directory is {valid_format!r}, but {invalid_format!r} images exist in the cache.")
    result.stdout.fnmatch_lines("E           Cache directory: *")
    result.stdout.fnmatch_lines(f"E           Invalid images: ['imcache/imcache.{invalid_format}', 'imcache.{invalid_format}']")


@pytest.mark.parametrize("doc_mode", [True, False])
def test_validate_cache_unique_names(*, pytester: pytest.Pytester, doc_mode: bool) -> None:
    """Test cache validation."""
    test_name = "imcache"
    name = f"{test_name}.png"
    cache = "image_cache_dir"
    make_cached_images(pytester.path, path=cache, name=name)
    make_cached_images(pytester.path / cache, path=test_name, name=name)

    if doc_mode:
        images = "images"
        _preprocess_build_images(Path(cache), Path(images))
        args = ["--doc_mode", "--doc_image_cache_dir", cache, "--doc_images_dir", images]
    else:
        args = []
        pytester.makepyfile(
            f"""def test_{test_name}(verify_image_cache):
                    ...
            """
        )

    result = pytester.runpytest(*args)
    assert result.ret == pytest.ExitCode.TESTS_FAILED

    result.stdout.fnmatch_lines("E           pytest_pyvista.pytest_pyvista.InvalidCacheError: Non-unique image test names detected in the cache.")
    result.stdout.fnmatch_lines("E           An image's name must not share the same name as a subdirectory. Either the image")
    result.stdout.fnmatch_lines("E           or the subdirectory should be removed for the following test cases:")
    result.stdout.fnmatch_lines(f"E           {{{test_name!r}}}")
>>>>>>> 7adf2ad0
<|MERGE_RESOLUTION|>--- conflicted
+++ resolved
@@ -1177,7 +1177,6 @@
     assert result == expected
 
 
-<<<<<<< HEAD
 def test_invalid_cli_args(pytester: pytest.Pytester) -> None:
     """Test using wrong CLI args related to doc mode."""
     # Test 'doc' arg without --doc_mode
@@ -1189,7 +1188,8 @@
     result = pytester.runpytest("--doc_mode", "--image_format", "png")
     assert result.ret == pytest.ExitCode.INTERNAL_ERROR
     result.stderr.fnmatch_lines("INTERNALERROR> RuntimeError: Argument --image_format is not valid when using --doc_mode")
-=======
+
+
 @pytest.mark.parametrize("doc_mode", [True, False])
 @pytest.mark.parametrize(("valid_format", "invalid_format"), [("png", "jpg"), ("jpg", "png")])
 def test_validate_cache_image_format(*, pytester: pytest.Pytester, valid_format, invalid_format, doc_mode) -> None:
@@ -1248,5 +1248,4 @@
     result.stdout.fnmatch_lines("E           pytest_pyvista.pytest_pyvista.InvalidCacheError: Non-unique image test names detected in the cache.")
     result.stdout.fnmatch_lines("E           An image's name must not share the same name as a subdirectory. Either the image")
     result.stdout.fnmatch_lines("E           or the subdirectory should be removed for the following test cases:")
-    result.stdout.fnmatch_lines(f"E           {{{test_name!r}}}")
->>>>>>> 7adf2ad0
+    result.stdout.fnmatch_lines(f"E           {{{test_name!r}}}")