from __future__ import annotations  # noqa: D100

from enum import Enum
import filecmp
import os

import pytest
import pyvista as pv

pv.OFF_SCREEN = True


def test_arguments(testdir) -> None:
    """Test pytest arguments."""
    testdir.makepyfile(
        """
        def test_args(verify_image_cache):
            assert verify_image_cache.reset_image_cache
            assert verify_image_cache.ignore_image_cache
            assert verify_image_cache.fail_extra_image_cache

        """
    )
    result = testdir.runpytest("--reset_image_cache", "--ignore_image_cache", "--fail_extra_image_cache", "--allow_unused_cache")
    result.stdout.fnmatch_lines("*[Pp]assed*")


def make_cached_images(test_path, path="image_cache_dir", name="imcache.png"):  # noqa: ANN201
    """Makes image cache in `test_path/path`."""  # noqa: D401
    d = os.path.join(test_path, path)  # noqa: PTH118
    if not os.path.isdir(d):  # noqa: PTH112
        os.mkdir(d)  # noqa: PTH102
    sphere = pv.Sphere()
    plotter = pv.Plotter()
    plotter.add_mesh(sphere, color="red")
    filename = os.path.join(d, name)  # noqa: PTH118
    plotter.screenshot(filename)
    return filename


def test_verify_image_cache(testdir) -> None:
    """Test regular usage of the `verify_image_cache` fixture."""
    make_cached_images(testdir.tmpdir)
    testdir.makepyfile(
        """
        import pyvista as pv
        pv.OFF_SCREEN = True
        def test_imcache(verify_image_cache):
            sphere = pv.Sphere()
            plotter = pv.Plotter()
            plotter.add_mesh(sphere, color="red")
            plotter.show()
        """
    )

    result = testdir.runpytest("--fail_extra_image_cache")
    result.stdout.fnmatch_lines("*[Pp]assed*")

    assert (testdir.tmpdir / "image_cache_dir").isdir()
    assert not (testdir.tmpdir / "generated_image_dir").isdir()
    assert not (testdir.tmpdir / "failed_image_dir").isdir()


def test_verify_image_cache_fail_regression(testdir) -> None:
    """Test regression of the `verify_image_cache` fixture."""
    make_cached_images(testdir.tmpdir)
    testdir.makepyfile(
        """
       import pytest
       import pyvista as pv
       pv.OFF_SCREEN = True
       def test_imcache(verify_image_cache):
           sphere = pv.Sphere()
           plotter = pv.Plotter()
           plotter.add_mesh(sphere, color="blue")
           plotter.show()
       """
    )

    result = testdir.runpytest("--fail_extra_image_cache")
    result.stdout.fnmatch_lines("*[Ff]ailed*")
    result.stdout.fnmatch_lines("*Exceeded image regression error*")
    result.stdout.fnmatch_lines("*pytest_pyvista.pytest_pyvista.RegressionError:*")
    result.stdout.fnmatch_lines("*Exceeded image regression error of*")


def test_skip(testdir) -> None:
    """Test `skip` flag of `verify_image_cache`."""
    make_cached_images(testdir.tmpdir)
    testdir.makepyfile(
        """
        import pytest
        import pyvista as pv
        pv.OFF_SCREEN = True
        def test_imcache(verify_image_cache):
            verify_image_cache.skip = True
            sphere = pv.Sphere()
            plotter = pv.Plotter()
            plotter.add_mesh(sphere, color="blue")
            plotter.show()
         """
    )

    result = testdir.runpytest("--fail_extra_image_cache")
    result.stdout.fnmatch_lines("*[Pp]assed*")


def test_image_cache_dir_commandline(testdir) -> None:
    """Test setting image_cache_dir via CLI option."""
    make_cached_images(testdir.tmpdir, "newdir")
    testdir.makepyfile(
        """
        import pyvista as pv
        pv.OFF_SCREEN = True
        def test_imcache(verify_image_cache):
            sphere = pv.Sphere()
            plotter = pv.Plotter()
            plotter.add_mesh(sphere, color="red")
            plotter.show()
        """
    )

    result = testdir.runpytest("--fail_extra_image_cache", "--image_cache_dir", "newdir")
    result.stdout.fnmatch_lines("*[Pp]assed*")


def test_image_cache_dir_ini(testdir) -> None:
    """Test setting image_cache_dir via config."""
    make_cached_images(testdir.tmpdir, "newdir")
    testdir.makepyfile(
        """
        import pyvista as pv
        pv.OFF_SCREEN = True
        def test_imcache(verify_image_cache):
            sphere = pv.Sphere()
            plotter = pv.Plotter()
            plotter.add_mesh(sphere, color="red")
            plotter.show()
        """
    )
    testdir.makepyprojecttoml(
        """
        [tool.pytest.ini_options]
        image_cache_dir = "newdir"
        """
    )
    result = testdir.runpytest("--fail_extra_image_cache")
    result.stdout.fnmatch_lines("*[Pp]assed*")


def test_high_variance_test(testdir) -> None:
    """Test `skip` flag of `verify_image_cache`."""
    make_cached_images(testdir.tmpdir)
    make_cached_images(testdir.tmpdir, name="imcache_var.png")

    # First make sure test fails with image regression error
    testdir.makepyfile(
        test_file1="""
        import pytest
        import pyvista as pv
        pv.OFF_SCREEN = True

        def test_imcache(verify_image_cache):
            sphere = pv.Sphere()
            plotter = pv.Plotter()
            plotter.add_mesh(sphere, color=[255, 5, 5])
            plotter.show()
        """
    )
    # Next mark as a high_variance_test and check that it passes
    testdir.makepyfile(
        test_file2="""
        import pytest
        import pyvista as pv
        pv.OFF_SCREEN = True

        def test_imcache_var(verify_image_cache):
            verify_image_cache.high_variance_test = True
            sphere = pv.Sphere()
            plotter = pv.Plotter()
            plotter.add_mesh(sphere, color=[255, 5, 5])
            plotter.show()
        """
    )
    result = testdir.runpytest("--fail_extra_image_cache", "test_file1.py")
    result.stdout.fnmatch_lines("*[Ff]ailed*")
    result.stdout.fnmatch_lines("*Exceeded image regression error*")

    result = testdir.runpytest("--fail_extra_image_cache", "test_file2.py")
    result.stdout.fnmatch_lines("*[Pp]assed*")


def test_generated_image_dir_commandline(testdir) -> None:
    """Test setting generated_image_dir via CLI option."""
    make_cached_images(testdir.tmpdir)
    testdir.makepyfile(
        """
        import pyvista as pv
        pv.OFF_SCREEN = True
        def test_imcache(verify_image_cache):
            sphere = pv.Sphere()
            plotter = pv.Plotter()
            plotter.add_mesh(sphere, color="red")
            plotter.show()
        """
    )

    result = testdir.runpytest("--fail_extra_image_cache", "--generated_image_dir", "gen_dir")
    assert os.path.isdir(os.path.join(testdir.tmpdir, "gen_dir"))  # noqa: PTH112, PTH118
    assert os.path.isfile(os.path.join(testdir.tmpdir, "gen_dir", "imcache.png"))  # noqa: PTH113, PTH118
    result.stdout.fnmatch_lines("*[Pp]assed*")


def test_generated_image_dir_ini(testdir) -> None:
    """Test setting generated_image_dir via config."""
    make_cached_images(testdir.tmpdir)
    testdir.makepyfile(
        """
        import pyvista as pv
        pv.OFF_SCREEN = True
        def test_imcache(verify_image_cache):
            sphere = pv.Sphere()
            plotter = pv.Plotter()
            plotter.add_mesh(sphere, color="red")
            plotter.show()
        """
    )
    testdir.makepyprojecttoml(
        """
        [tool.pytest.ini_options]
        generated_image_dir = "gen_dir"
        """
    )
    result = testdir.runpytest("--fail_extra_image_cache")
    assert os.path.isdir(os.path.join(testdir.tmpdir, "gen_dir"))  # noqa: PTH112, PTH118
    assert os.path.isfile(os.path.join(testdir.tmpdir, "gen_dir", "imcache.png"))  # noqa: PTH113, PTH118
    result.stdout.fnmatch_lines("*[Pp]assed*")


def test_add_missing_images_commandline(testdir) -> None:
    """Test setting add_missing_images via CLI option."""
    testdir.makepyfile(
        """
        import pyvista as pv
        pv.OFF_SCREEN = True
        def test_imcache(verify_image_cache):
            sphere = pv.Sphere()
            plotter = pv.Plotter()
            plotter.add_mesh(sphere, color="red")
            plotter.show()
        """
    )

    result = testdir.runpytest("--add_missing_images")
    assert os.path.isfile(os.path.join(testdir.tmpdir, "image_cache_dir", "imcache.png"))  # noqa: PTH113, PTH118
    result.stdout.fnmatch_lines("*[Pp]assed*")


def test_reset_image_cache(testdir) -> None:
    """Test reset_image_cache  via CLI option."""
    filename = make_cached_images(testdir.tmpdir)
    filename_original = make_cached_images(testdir.tmpdir, name="original.png")
    assert filecmp.cmp(filename, filename_original, shallow=False)

    testdir.makepyfile(
        """
        import pyvista as pv
        pv.OFF_SCREEN = True
        def test_imcache(verify_image_cache):
            sphere = pv.Sphere()
            plotter = pv.Plotter()
            plotter.add_mesh(sphere, color="blue")
            plotter.show()
        """
    )
    result = testdir.runpytest("--fail_extra_image_cache", "--reset_image_cache")
    # file was overwritten
    assert not filecmp.cmp(filename, filename_original, shallow=False)
    # should pass even if image doesn't match
    result.stdout.fnmatch_lines("*[Pp]assed*")


def test_cleanup(testdir) -> None:
    """Test cleanup of the `verify_image_cache` fixture."""
    make_cached_images(testdir.tmpdir)
    testdir.makepyfile(
        """
       import pytest
       import pyvista as pv
       pv.OFF_SCREEN = True

       @pytest.fixture()
       def cleanup_tester():
           yield
           assert pv.global_theme.before_close_callback is None

       def test_imcache(cleanup_tester, verify_image_cache):
           sphere = pv.Sphere()
           plotter = pv.Plotter()
           plotter.add_mesh(sphere, color="blue")
           try:
               plotter.show()
           except RuntimeError:
               # continue so the cleanup is tested
               pass
       """
    )

    result = testdir.runpytest("--fail_extra_image_cache")
    result.stdout.fnmatch_lines("*[Pp]assed*")


def test_reset_only_failed(testdir) -> None:
    """Test usage of the `reset_only_failed` flag."""
    filename = make_cached_images(testdir.tmpdir)
    filename_original = make_cached_images(testdir.tmpdir, name="original.png")
    assert filecmp.cmp(filename, filename_original, shallow=False)

    testdir.makepyfile(
        """
        import pyvista as pv
        pv.OFF_SCREEN = True
        def test_imcache(verify_image_cache):
            sphere = pv.Box()
            plotter = pv.Plotter()
            plotter.add_mesh(sphere, color="blue")
            plotter.show()
        """
    )

    result = testdir.runpytest("--reset_only_failed")
    result.stdout.fnmatch_lines("*[Pp]assed*")
    result.stdout.fnmatch_lines("*This image will be reset in the cache.")
    # file was overwritten
    assert not filecmp.cmp(filename, filename_original, shallow=False)


def test_file_not_found(testdir) -> None:
    """Test RegressionFileNotFound is correctly raised."""
    testdir.makepyfile(
        """
        import pyvista as pv
        pv.OFF_SCREEN = True
        def test_imcache_num2(verify_image_cache):
            sphere = pv.Box()
            plotter = pv.Plotter()
            plotter.add_mesh(sphere, color="blue")
            plotter.show()
        """
    )

    result = testdir.runpytest("--fail_extra_image_cache")
    result.stdout.fnmatch_lines("*RegressionFileNotFound*")
    result.stdout.fnmatch_lines("*does not exist in image cache*")


<<<<<<< HEAD
class LiteralStrEnum(str, Enum):  # noqa: D101
    def __str__(self) -> str:  # noqa: D105
        return str(self.value)


class PytestMark(LiteralStrEnum):  # noqa: D101
    NONE = ""
    SKIP = "@pytest.mark.skip"


class SkipVerify(LiteralStrEnum):  # noqa: D101
    NONE = ""
    MACOS = "verify_image_cache.macos_skip_image_cache"
    WINDOWS = "verify_image_cache.windows_skip_image_cache"
    IGNORE = "verify_image_cache.ignore_image_cache"
    SKIP = "verify_image_cache.skip"


class MeshColor(LiteralStrEnum):  # noqa: D101
    SUCCESS = "red"
    FAIL = "blue"


class HasUnusedCache(Enum):  # noqa: D101
    TRUE = True
    FALSE = False

    def __bool__(self) -> bool:  # noqa: D105
        return self.value


TESTS_FAILED_ERROR_LINES = [
    "pytest-pyvista: ERROR: Unused cached image file(s) detected (1).",
    "The following images were not generated or skipped by any of the tests:",
]


# fmt: off
@pytest.mark.parametrize(
    ("marker", "skip_verify", "color", "stdout_lines", "stderr_lines", "exit_code", "has_unused_cache"),
    [
        (PytestMark.SKIP, SkipVerify.NONE, MeshColor.SUCCESS, ["*skipped*"], [], pytest.ExitCode.OK, HasUnusedCache.FALSE),
        (PytestMark.NONE, SkipVerify.NONE, MeshColor.SUCCESS, ["*[Pp]assed*"], [], pytest.ExitCode.OK, HasUnusedCache.FALSE),
        (PytestMark.NONE, SkipVerify.MACOS, MeshColor.SUCCESS, ["*[Pp]assed*"], [], pytest.ExitCode.OK, HasUnusedCache.FALSE),
        (PytestMark.NONE, SkipVerify.WINDOWS, MeshColor.SUCCESS, ["*[Pp]assed*"], [], pytest.ExitCode.OK, HasUnusedCache.FALSE),
        (PytestMark.NONE, SkipVerify.IGNORE, MeshColor.SUCCESS, ["*[Pp]assed*"], [], pytest.ExitCode.OK, HasUnusedCache.FALSE),
        (PytestMark.NONE, SkipVerify.SKIP, MeshColor.SUCCESS, ["*[Pp]assed*"], [], pytest.ExitCode.OK, HasUnusedCache.FALSE),
        (PytestMark.NONE, SkipVerify.NONE, MeshColor.FAIL, ["*FAILED*"], [], pytest.ExitCode.TESTS_FAILED, HasUnusedCache.FALSE),
        (PytestMark.SKIP, SkipVerify.NONE, MeshColor.SUCCESS, [], [*TESTS_FAILED_ERROR_LINES, "['imcache.png']"], pytest.ExitCode.TESTS_FAILED, HasUnusedCache.TRUE),  # noqa: E501
        (PytestMark.NONE, SkipVerify.NONE, MeshColor.SUCCESS, [], [*TESTS_FAILED_ERROR_LINES, "['imcache.png']"], pytest.ExitCode.TESTS_FAILED, HasUnusedCache.TRUE),  # noqa: E501
        (PytestMark.NONE, SkipVerify.NONE, MeshColor.FAIL, [], [*TESTS_FAILED_ERROR_LINES, "['imcache.png']"], pytest.ExitCode.TESTS_FAILED, HasUnusedCache.TRUE),  # noqa: E501
    ],
)# fmt: skip
def test_allow_unused_cache(testdir, marker, skip_verify, color, stdout_lines, stderr_lines, exit_code, has_unused_cache) -> None:  # noqa: PLR0913
    """Ensure unused cached images are detected correctly."""
    test_name = "foo"
    image_name = test_name + ".png"
    image_cache_dir = "image_cache_dir"

    make_cached_images(testdir.tmpdir, image_cache_dir, image_name)
    if has_unused_cache:
        make_cached_images(testdir.tmpdir)

    testdir.makepyfile(
        f"""
        import pytest
        import pyvista as pv
        pv.OFF_SCREEN = True
        {marker}
        def test_{test_name}(verify_image_cache):
            {skip_verify}
            sphere = pv.Sphere()
            plotter = pv.Plotter()
            plotter.add_mesh(sphere, color="{color}")
            plotter.show()
        """
    )

    result = testdir.runpytest()

    assert result.ret == exit_code
    result.stderr.fnmatch_lines(stderr_lines)
    result.stdout.fnmatch_lines(stdout_lines)


@pytest.mark.parametrize("skip", [True,False])
@pytest.mark.parametrize("args", ["--allow_unused_cache", []])
def test_allow_unused_cache_skip_multiple_images(testdir, skip, args) -> None:
    """Test skips when there are multiple calls to show() in a test."""
    make_cached_images(testdir.tmpdir, name="imcache.png")
    make_cached_images(testdir.tmpdir, name="imcache_1.png")

    marker = "@pytest.mark.skip" if skip else ""
    testdir.makepyfile(
        f"""
        import pytest
        import pyvista as pv
        pv.OFF_SCREEN = True
        {marker}
        def test_imcache(verify_image_cache):
            sphere = pv.Sphere()
            plotter = pv.Plotter()
            plotter.add_mesh(sphere, color="red")
            plotter.show()
            #
            plotter = pv.Plotter()
            plotter.add_mesh(sphere, color="red")
            plotter.show()
        """
    )

    result = testdir.runpytest(args)
    expected = "*skipped*" if skip else "*[Pp]assed*"
    result.stdout.fnmatch_lines(expected)
    assert result.ret == pytest.ExitCode.OK


@pytest.mark.parametrize("allow_unused_cache", [True, False])
def test_allow_unused_cache_name_mismatch(testdir, allow_unused_cache) -> None:
    """Test cached image doesn't match test name."""
    image_name = "im_cache.png"
    make_cached_images(testdir.tmpdir, name=image_name)
    make_cached_images(testdir.tmpdir)

    testdir.makepyfile(
        """
        import pyvista as pv
        pv.OFF_SCREEN = True
        def test_imcache(verify_image_cache):
            sphere = pv.Sphere()
            plotter = pv.Plotter()
            plotter.add_mesh(sphere, color="red")
            plotter.show()
        """
    )
    args = "--allow_unused_cache" if allow_unused_cache else []
    result = testdir.runpytest(args)
    if allow_unused_cache:
        result.stdout.fnmatch_lines("*[Pp]assed*")
        assert result.ret == pytest.ExitCode.OK
    else:
        result.stderr.fnmatch_lines([*TESTS_FAILED_ERROR_LINES, f"[{image_name!r}]"])
        assert result.ret == pytest.ExitCode.TESTS_FAILED
=======
@pytest.mark.parametrize(("outcome", "make_cache"), [("error", False), ("error", True), ("warning", True), ("success", True)])
def test_failed_image_dir(testdir, outcome, make_cache) -> None:
    """Test usage of the `failed_image_dir` option."""
    cached_image_name = "imcache.png"
    if make_cache:
        make_cached_images(testdir.tmpdir)

    red = [255, 0, 0]
    almost_red = [250, 0, 0]
    definitely_not_red = [0, 0, 0]
    color = definitely_not_red if outcome == "error" else almost_red if outcome == "warning" else red
    testdir.makepyfile(
        f"""
        import pyvista as pv
        pv.OFF_SCREEN = True
        def test_imcache(verify_image_cache):
            sphere = pv.Sphere()
            plotter = pv.Plotter()
            plotter.add_mesh(sphere, color={color})
            plotter.show()
        """
    )
    dirname = "failed_image_dir"
    result = testdir.runpytest("--failed_image_dir", dirname)

    failed_image_dir_path = testdir.tmpdir / dirname
    if outcome == "success":
        assert not failed_image_dir_path.isdir()
    else:
        result.stdout.fnmatch_lines("*UserWarning: pyvista test failed image dir: failed_image_dir does not yet exist.  Creating dir.")
        if make_cache:
            result.stdout.fnmatch_lines(f"*Exceeded image regression {outcome}*")
        else:
            result.stdout.fnmatch_lines("*FileNotFoundError*")

        if outcome == "error":
            expected_subdir = "errors"
            not_expected_subdir = "warnings"
        else:
            expected_subdir = "warnings"
            not_expected_subdir = "errors"

        assert failed_image_dir_path.isdir()

        # Test that dir with failed images is only created as needed
        assert (failed_image_dir_path / expected_subdir).isdir()
        assert not (failed_image_dir_path / not_expected_subdir).isdir()

        from_test_dir = failed_image_dir_path / expected_subdir / "from_test"
        assert from_test_dir.isdir()
        assert (from_test_dir / cached_image_name).isfile()

        from_cache_dir = failed_image_dir_path / expected_subdir / "from_cache"
        if make_cache:
            assert from_cache_dir.isdir()
            assert (from_cache_dir / cached_image_name).isfile()
        else:
            assert not from_cache_dir.isdir()
            assert not (from_cache_dir / cached_image_name).isfile()
>>>>>>> 27a8d355
<|MERGE_RESOLUTION|>--- conflicted
+++ resolved
@@ -354,7 +354,67 @@
     result.stdout.fnmatch_lines("*does not exist in image cache*")
 
 
-<<<<<<< HEAD
+@pytest.mark.parametrize(("outcome", "make_cache"), [("error", False), ("error", True), ("warning", True), ("success", True)])
+def test_failed_image_dir(testdir, outcome, make_cache) -> None:
+    """Test usage of the `failed_image_dir` option."""
+    cached_image_name = "imcache.png"
+    if make_cache:
+        make_cached_images(testdir.tmpdir)
+
+    red = [255, 0, 0]
+    almost_red = [250, 0, 0]
+    definitely_not_red = [0, 0, 0]
+    color = definitely_not_red if outcome == "error" else almost_red if outcome == "warning" else red
+    testdir.makepyfile(
+        f"""
+        import pyvista as pv
+        pv.OFF_SCREEN = True
+        def test_imcache(verify_image_cache):
+            sphere = pv.Sphere()
+            plotter = pv.Plotter()
+            plotter.add_mesh(sphere, color={color})
+            plotter.show()
+        """
+    )
+    dirname = "failed_image_dir"
+    result = testdir.runpytest("--failed_image_dir", dirname)
+
+    failed_image_dir_path = testdir.tmpdir / dirname
+    if outcome == "success":
+        assert not failed_image_dir_path.isdir()
+    else:
+        result.stdout.fnmatch_lines("*UserWarning: pyvista test failed image dir: failed_image_dir does not yet exist.  Creating dir.")
+        if make_cache:
+            result.stdout.fnmatch_lines(f"*Exceeded image regression {outcome}*")
+        else:
+            result.stdout.fnmatch_lines("*FileNotFoundError*")
+
+        if outcome == "error":
+            expected_subdir = "errors"
+            not_expected_subdir = "warnings"
+        else:
+            expected_subdir = "warnings"
+            not_expected_subdir = "errors"
+
+        assert failed_image_dir_path.isdir()
+
+        # Test that dir with failed images is only created as needed
+        assert (failed_image_dir_path / expected_subdir).isdir()
+        assert not (failed_image_dir_path / not_expected_subdir).isdir()
+
+        from_test_dir = failed_image_dir_path / expected_subdir / "from_test"
+        assert from_test_dir.isdir()
+        assert (from_test_dir / cached_image_name).isfile()
+
+        from_cache_dir = failed_image_dir_path / expected_subdir / "from_cache"
+        if make_cache:
+            assert from_cache_dir.isdir()
+            assert (from_cache_dir / cached_image_name).isfile()
+        else:
+            assert not from_cache_dir.isdir()
+            assert not (from_cache_dir / cached_image_name).isfile()
+
+
 class LiteralStrEnum(str, Enum):  # noqa: D101
     def __str__(self) -> str:  # noqa: D105
         return str(self.value)
@@ -407,7 +467,7 @@
         (PytestMark.NONE, SkipVerify.NONE, MeshColor.SUCCESS, [], [*TESTS_FAILED_ERROR_LINES, "['imcache.png']"], pytest.ExitCode.TESTS_FAILED, HasUnusedCache.TRUE),  # noqa: E501
         (PytestMark.NONE, SkipVerify.NONE, MeshColor.FAIL, [], [*TESTS_FAILED_ERROR_LINES, "['imcache.png']"], pytest.ExitCode.TESTS_FAILED, HasUnusedCache.TRUE),  # noqa: E501
     ],
-)# fmt: skip
+)  # fmt: skip
 def test_allow_unused_cache(testdir, marker, skip_verify, color, stdout_lines, stderr_lines, exit_code, has_unused_cache) -> None:  # noqa: PLR0913
     """Ensure unused cached images are detected correctly."""
     test_name = "foo"
@@ -497,65 +557,4 @@
         assert result.ret == pytest.ExitCode.OK
     else:
         result.stderr.fnmatch_lines([*TESTS_FAILED_ERROR_LINES, f"[{image_name!r}]"])
-        assert result.ret == pytest.ExitCode.TESTS_FAILED
-=======
-@pytest.mark.parametrize(("outcome", "make_cache"), [("error", False), ("error", True), ("warning", True), ("success", True)])
-def test_failed_image_dir(testdir, outcome, make_cache) -> None:
-    """Test usage of the `failed_image_dir` option."""
-    cached_image_name = "imcache.png"
-    if make_cache:
-        make_cached_images(testdir.tmpdir)
-
-    red = [255, 0, 0]
-    almost_red = [250, 0, 0]
-    definitely_not_red = [0, 0, 0]
-    color = definitely_not_red if outcome == "error" else almost_red if outcome == "warning" else red
-    testdir.makepyfile(
-        f"""
-        import pyvista as pv
-        pv.OFF_SCREEN = True
-        def test_imcache(verify_image_cache):
-            sphere = pv.Sphere()
-            plotter = pv.Plotter()
-            plotter.add_mesh(sphere, color={color})
-            plotter.show()
-        """
-    )
-    dirname = "failed_image_dir"
-    result = testdir.runpytest("--failed_image_dir", dirname)
-
-    failed_image_dir_path = testdir.tmpdir / dirname
-    if outcome == "success":
-        assert not failed_image_dir_path.isdir()
-    else:
-        result.stdout.fnmatch_lines("*UserWarning: pyvista test failed image dir: failed_image_dir does not yet exist.  Creating dir.")
-        if make_cache:
-            result.stdout.fnmatch_lines(f"*Exceeded image regression {outcome}*")
-        else:
-            result.stdout.fnmatch_lines("*FileNotFoundError*")
-
-        if outcome == "error":
-            expected_subdir = "errors"
-            not_expected_subdir = "warnings"
-        else:
-            expected_subdir = "warnings"
-            not_expected_subdir = "errors"
-
-        assert failed_image_dir_path.isdir()
-
-        # Test that dir with failed images is only created as needed
-        assert (failed_image_dir_path / expected_subdir).isdir()
-        assert not (failed_image_dir_path / not_expected_subdir).isdir()
-
-        from_test_dir = failed_image_dir_path / expected_subdir / "from_test"
-        assert from_test_dir.isdir()
-        assert (from_test_dir / cached_image_name).isfile()
-
-        from_cache_dir = failed_image_dir_path / expected_subdir / "from_cache"
-        if make_cache:
-            assert from_cache_dir.isdir()
-            assert (from_cache_dir / cached_image_name).isfile()
-        else:
-            assert not from_cache_dir.isdir()
-            assert not (from_cache_dir / cached_image_name).isfile()
->>>>>>> 27a8d355
+        assert result.ret == pytest.ExitCode.TESTS_FAILED