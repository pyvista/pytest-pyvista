--- conflicted
+++ resolved
@@ -6,11 +6,8 @@
 import filecmp
 from pathlib import Path
 import platform
-<<<<<<< HEAD
+import sys
 import textwrap
-=======
-import sys
->>>>>>> c85a96bd
 from unittest import mock
 
 import pytest
@@ -302,31 +299,23 @@
     result.assert_outcomes(passed=1)
 
 
-<<<<<<< HEAD
 @pytest.mark.parametrize("image_name_prefix", _IMAGE_NAME_PREFIX_OPTIONS)
-def test_generated_image_dir_commandline(testdir, image_name_prefix) -> None:
+def test_generated_image_dir_commandline(pytester: pytest.Pytester, image_name_prefix) -> None:
     """Test setting generated_image_dir via CLI option."""
     package = "package"
     module = "test_foo.py"
     tests = "tests"
 
     image_name = _get_image_name_with_prefix("imcache[a-True].png", package=package, module=module, option=image_name_prefix)
-    make_cached_images(testdir.tmpdir, name=image_name)
-
-    dirpath = testdir.tmpdir.join(package, tests)
-    dirpath.ensure(dir=True)
-    test_file = dirpath.join(module)
-    test_file.write(
+    make_cached_images(pytester.path, name=image_name)
+
+    dirpath = pytester.path / package / tests
+    dirpath.mkdir(parents=True)
+    test_file = dirpath / module
+    test_file.write_text(
         textwrap.dedent(
             """
         import pytest
-=======
-def test_generated_image_dir_commandline(pytester: pytest.Pytester) -> None:
-    """Test setting generated_image_dir via CLI option."""
-    make_cached_images(pytester.path)
-    pytester.makepyfile(
-        """
->>>>>>> c85a96bd
         import pyvista as pv
         pv.OFF_SCREEN = True
         @pytest.mark.parametrize('param_bool', [True])
@@ -339,21 +328,15 @@
         """
         )
     )
-<<<<<<< HEAD
     args = ["--generated_image_dir", "gen_dir"]
     if image_name_prefix is not None:
         args.extend(["--image_name_prefix", image_name_prefix])
-    result = testdir.runpytest(Path(package, tests), *args)
-    assert (testdir.tmpdir / "gen_dir").isdir()
-    assert (testdir.tmpdir / "gen_dir" / image_name).isfile()
-    result.stdout.fnmatch_lines("*[Pp]assed*")
-=======
-
-    result = pytester.runpytest("--generated_image_dir", "gen_dir")
-    assert (pytester.path / "gen_dir").is_dir()
-    assert (pytester.path / "gen_dir" / "imcache.png").is_file()
-    result.assert_outcomes(passed=1)
->>>>>>> c85a96bd
+
+    result = pytester.runpytest(pytester.path / package / tests, *args)
+    gen_dir = pytester.path / "gen_dir"
+    assert gen_dir.is_dir()
+    assert (gen_dir / image_name).is_file()
+    result.assert_outcomes(passed=1)
 
 
 def test_generated_image_dir_ini(pytester: pytest.Pytester) -> None:
@@ -756,11 +739,7 @@
         """
     )
 
-<<<<<<< HEAD
-    result = testdir.runpytest("--disallow_unused_cache", "--image_name_prefix", "module")
-=======
-    result = pytester.runpytest("--disallow_unused_cache")
->>>>>>> c85a96bd
+    result = pytester.runpytest("--disallow_unused_cache", "--image_name_prefix", "module")
 
     assert result.ret == exit_code
     result.stdout.fnmatch_lines(stdout_lines)
@@ -822,9 +801,73 @@
         result.stdout.fnmatch_lines([*_unused_cache_lines(image_name)])
         assert result.ret == pytest.ExitCode.TESTS_FAILED
     else:
-<<<<<<< HEAD
-        result.stdout.fnmatch_lines("*[Pp]assed*")
+        result.assert_outcomes(passed=1)
         assert result.ret == pytest.ExitCode.OK
+
+
+@pytest.mark.skipif(sys.version_info < (3, 11), reason="Needs contextlib.chdir")
+def test_cache_generated_dir_relative(testdir: pytest.Testdir) -> None:
+    """
+    Test that directories (cache and generated) are relative to test root
+    even when changing the working directory when calling Plotter.show().
+    """  # noqa: D205
+    make_cached_images(testdir.tmpdir, path=(new_dir := "new_dir"))
+
+    testdir.makepyfile(
+        """
+        import pyvista as pv
+        import pytest
+
+        pv.OFF_SCREEN = True
+        import contextlib
+        from pathlib import Path
+
+        def test_imcache(verify_image_cache, tmp_path: Path, pytestconfig: pytest.Config):
+            sphere = pv.Sphere()
+            plotter = pv.Plotter()
+            plotter.add_mesh(sphere, color="red")
+            with contextlib.chdir(tmp_path):
+                plotter.show()
+
+            assert (pytestconfig.rootpath / "generated/imcache.png").exists()
+        """
+    )
+    args = ["--image_cache_dir", new_dir, "--generated_image_dir", "generated"]
+    result = testdir.runpytest(*args)
+    result.assert_outcomes(passed=1)
+
+
+@pytest.mark.skipif(sys.version_info < (3, 11), reason="Needs contextlib.chdir")
+def test_failed_dir_relative(testdir: pytest.Testdir) -> None:
+    """
+    Test that failed directory is relative to test root
+    even when changing the working directory when calling Plotter.show().
+    """  # noqa: D205
+    make_cached_images(testdir.tmpdir, path=(new_dir := "new_dir"))
+
+    testdir.makepyfile(
+        """
+        import pyvista as pv
+        import pytest
+        from pytest_pyvista.pytest_pyvista import RegressionError
+
+        pv.OFF_SCREEN = True
+        import contextlib
+        from pathlib import Path
+
+        def test_imcache(verify_image_cache, tmp_path: Path, pytestconfig: pytest.Config):
+            sphere = pv.Sphere()
+            plotter = pv.Plotter()
+            plotter.add_mesh(sphere, color="blue")
+            with contextlib.chdir(tmp_path), contextlib.suppress(RegressionError):
+                plotter.show()
+
+            assert (pytestconfig.rootpath / "failed/errors/from_test/imcache.png").exists()
+        """
+    )
+    args = ["--image_cache_dir", new_dir, "--failed_image_dir", "failed"]
+    result = testdir.runpytest(*args)
+    result.assert_outcomes(passed=1)
 
 
 PACKAGE_NAME = "pyvista"
@@ -870,73 +913,4 @@
     assert image_name == expected
 
     test_name = _test_name_from_image_name(image_name)
-    assert test_name == TEST_NAME
-=======
-        result.assert_outcomes(passed=1)
-        assert result.ret == pytest.ExitCode.OK
-
-
-@pytest.mark.skipif(sys.version_info < (3, 11), reason="Needs contextlib.chdir")
-def test_cache_generated_dir_relative(testdir: pytest.Testdir) -> None:
-    """
-    Test that directories (cache and generated) are relative to test root
-    even when changing the working directory when calling Plotter.show().
-    """  # noqa: D205
-    make_cached_images(testdir.tmpdir, path=(new_dir := "new_dir"))
-
-    testdir.makepyfile(
-        """
-        import pyvista as pv
-        import pytest
-
-        pv.OFF_SCREEN = True
-        import contextlib
-        from pathlib import Path
-
-        def test_imcache(verify_image_cache, tmp_path: Path, pytestconfig: pytest.Config):
-            sphere = pv.Sphere()
-            plotter = pv.Plotter()
-            plotter.add_mesh(sphere, color="red")
-            with contextlib.chdir(tmp_path):
-                plotter.show()
-
-            assert (pytestconfig.rootpath / "generated/imcache.png").exists()
-        """
-    )
-    args = ["--image_cache_dir", new_dir, "--generated_image_dir", "generated"]
-    result = testdir.runpytest(*args)
-    result.assert_outcomes(passed=1)
-
-
-@pytest.mark.skipif(sys.version_info < (3, 11), reason="Needs contextlib.chdir")
-def test_failed_dir_relative(testdir: pytest.Testdir) -> None:
-    """
-    Test that failed directory is relative to test root
-    even when changing the working directory when calling Plotter.show().
-    """  # noqa: D205
-    make_cached_images(testdir.tmpdir, path=(new_dir := "new_dir"))
-
-    testdir.makepyfile(
-        """
-        import pyvista as pv
-        import pytest
-        from pytest_pyvista.pytest_pyvista import RegressionError
-
-        pv.OFF_SCREEN = True
-        import contextlib
-        from pathlib import Path
-
-        def test_imcache(verify_image_cache, tmp_path: Path, pytestconfig: pytest.Config):
-            sphere = pv.Sphere()
-            plotter = pv.Plotter()
-            plotter.add_mesh(sphere, color="blue")
-            with contextlib.chdir(tmp_path), contextlib.suppress(RegressionError):
-                plotter.show()
-
-            assert (pytestconfig.rootpath / "failed/errors/from_test/imcache.png").exists()
-        """
-    )
-    args = ["--image_cache_dir", new_dir, "--failed_image_dir", "failed"]
-    result = testdir.runpytest(*args)
-    result.assert_outcomes(passed=1)
->>>>>>> c85a96bd
+    assert test_name == TEST_NAME