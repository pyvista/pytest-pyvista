--- conflicted
+++ resolved
@@ -73,11 +73,10 @@
     return content_changed or replaced
 
 
-<<<<<<< HEAD
 @pytest.mark.parametrize("plot_property", [True, False])
-def test_verify_image_cache(testdir, plot_property: bool) -> None:  # noqa: FBT001
+def test_verify_image_cache(pytester: pytest.Pytester, plot_property: bool) -> None:  # noqa: FBT001
     """Test regular usage of the `verify_image_cache` fixture."""
-    make_cached_images(testdir.tmpdir)
+    make_cached_images(pytester.path)
 
     if not plot_property:
         pyfile = """
@@ -97,23 +96,7 @@
                 pv.Sphere().plot(color="red")
             """
 
-    testdir.makepyfile(pyfile)
-=======
-def test_verify_image_cache(pytester: pytest.Pytester) -> None:
-    """Test regular usage of the `verify_image_cache` fixture."""
-    make_cached_images(pytester.path)
-    pytester.makepyfile(
-        """
-        import pyvista as pv
-        pv.OFF_SCREEN = True
-        def test_imcache(verify_image_cache):
-            sphere = pv.Sphere()
-            plotter = pv.Plotter()
-            plotter.add_mesh(sphere, color="red")
-            plotter.show()
-        """
-    )
->>>>>>> a4079a7c
+    pytester.makepyfile(pyfile)
 
     result = pytester.runpytest()
     result.assert_outcomes(passed=1)
@@ -514,11 +497,10 @@
     assert not filecmp.cmp(filename, filename_original, shallow=False)
 
 
-<<<<<<< HEAD
-def test_callback_called(testdir: pytest.Testdir) -> None:
+def test_callback_called(pytester: pytest.Pytester) -> None:
     """Test the callback of a Plotter.show is correctly called."""
-    make_cached_images(test_path=testdir.tmpdir)
-    testdir.makepyfile(
+    make_cached_images(test_path=pytester.path)
+    pytester.makepyfile(
         """
         import pyvista as pv
         pv.OFF_SCREEN = True
@@ -532,14 +514,11 @@
         """
     )
 
-    result = testdir.runpytest()
-    result.assert_outcomes(passed=1)
-
-
-def test_file_not_found(testdir) -> None:
-=======
+    result = pytester.runpytest()
+    result.assert_outcomes(passed=1)
+
+
 def test_file_not_found(pytester: pytest.Pytester) -> None:
->>>>>>> a4079a7c
     """Test RegressionFileNotFoundError is correctly raised."""
     pytester.makepyfile(
         """
@@ -814,14 +793,14 @@
 
 
 @pytest.mark.skipif(sys.version_info < (3, 11), reason="Needs contextlib.chdir")
-def test_cache_generated_dir_relative(testdir: pytest.Testdir) -> None:
+def test_cache_generated_dir_relative(pytester: pytest.Pytester) -> None:
     """
     Test that directories (cache and generated) are relative to test root
     even when changing the working directory when calling Plotter.show().
     """  # noqa: D205
-    make_cached_images(testdir.tmpdir, path=(new_dir := "new_dir"))
-
-    testdir.makepyfile(
+    make_cached_images(pytester.path, path=(new_dir := "new_dir"))
+
+    pytester.makepyfile(
         """
         import pyvista as pv
         import pytest
@@ -841,19 +820,19 @@
         """
     )
     args = ["--image_cache_dir", new_dir, "--generated_image_dir", "generated"]
-    result = testdir.runpytest(*args)
+    result = pytester.runpytest(*args)
     result.assert_outcomes(passed=1)
 
 
 @pytest.mark.skipif(sys.version_info < (3, 11), reason="Needs contextlib.chdir")
-def test_failed_dir_relative(testdir: pytest.Testdir) -> None:
+def test_failed_dir_relative(pytester: pytest.Pytester) -> None:
     """
     Test that failed directory is relative to test root
     even when changing the working directory when calling Plotter.show().
     """  # noqa: D205
-    make_cached_images(testdir.tmpdir, path=(new_dir := "new_dir"))
-
-    testdir.makepyfile(
+    make_cached_images(pytester.path, path=(new_dir := "new_dir"))
+
+    pytester.makepyfile(
         """
         import pyvista as pv
         import pytest
@@ -874,5 +853,5 @@
         """
     )
     args = ["--image_cache_dir", new_dir, "--failed_image_dir", "failed"]
-    result = testdir.runpytest(*args)
+    result = pytester.runpytest(*args)
     result.assert_outcomes(passed=1)