from __future__ import annotations  # noqa: D100

import filecmp
import os

import pytest
import pyvista as pv

pv.OFF_SCREEN = True


def test_arguments(testdir) -> None:
    """Test pytest arguments."""
    testdir.makepyfile(
        """
        def test_args(verify_image_cache):
            assert verify_image_cache.reset_image_cache
            assert verify_image_cache.ignore_image_cache
            assert verify_image_cache.allow_unused_generated == False

        """
    )
    result = testdir.runpytest("--reset_image_cache", "--ignore_image_cache")
    result.stdout.fnmatch_lines("*[Pp]assed*")


def make_cached_images(test_path, path="image_cache_dir", name="imcache.png"):  # noqa: ANN201
    """Makes image cache in `test_path/path`."""  # noqa: D401
    d = os.path.join(test_path, path)  # noqa: PTH118
    if not os.path.isdir(d):  # noqa: PTH112
        os.mkdir(d)  # noqa: PTH102
    sphere = pv.Sphere()
    plotter = pv.Plotter()
    plotter.add_mesh(sphere, color="red")
    filename = os.path.join(d, name)  # noqa: PTH118
    plotter.screenshot(filename)
    return filename


def test_verify_image_cache(testdir) -> None:
    """Test regular usage of the `verify_image_cache` fixture."""
    make_cached_images(testdir.tmpdir)
    testdir.makepyfile(
        """
        import pyvista as pv
        pv.OFF_SCREEN = True
        def test_imcache(verify_image_cache):
            sphere = pv.Sphere()
            plotter = pv.Plotter()
            plotter.add_mesh(sphere, color="red")
            plotter.show()
        """
    )

    result = testdir.runpytest()
    result.stdout.fnmatch_lines("*[Pp]assed*")

    assert (testdir.tmpdir / "image_cache_dir").isdir()
    assert not (testdir.tmpdir / "generated_image_dir").isdir()
    assert not (testdir.tmpdir / "failed_image_dir").isdir()


def test_verify_image_cache_fail_regression(testdir) -> None:
    """Test regression of the `verify_image_cache` fixture."""
    make_cached_images(testdir.tmpdir)
    testdir.makepyfile(
        """
       import pytest
       import pyvista as pv
       pv.OFF_SCREEN = True
       def test_imcache(verify_image_cache):
           sphere = pv.Sphere()
           plotter = pv.Plotter()
           plotter.add_mesh(sphere, color="blue")
           plotter.show()
       """
    )

    result = testdir.runpytest()
    result.stdout.fnmatch_lines("*[Ff]ailed*")
    result.stdout.fnmatch_lines("*Exceeded image regression error*")
    result.stdout.fnmatch_lines("*pytest_pyvista.pytest_pyvista.RegressionError:*")
    result.stdout.fnmatch_lines("*Exceeded image regression error of*")


@pytest.mark.parametrize("use_generated_image_dir", [True, False])
@pytest.mark.parametrize("allow_unused_generated", [True, False])
def test_allow_unused_generated(testdir, allow_unused_generated, use_generated_image_dir) -> None:
    """Test using `--allow_unused_generated` CLI option."""
    testdir.makepyfile(
        """
       import pytest
       import pyvista as pv
       pv.OFF_SCREEN = True
       def test_imcache(verify_image_cache):
           sphere = pv.Sphere()
           plotter = pv.Plotter()
           plotter.add_mesh(sphere, color="red")
           plotter.show()
       """
    )
    if allow_unused_generated:
        args = ["--allow_unused_generated"]
        exit_code = pytest.ExitCode.OK
        match = "*[Pp]assed*"
    else:
        args = []
        exit_code = pytest.ExitCode.TESTS_FAILED
        match = "*RegressionFileNotFound*"

    if use_generated_image_dir:
        args.extend(["--generated_image_dir", "gen_dir"])

    result = testdir.runpytest(*args)
    result.stdout.fnmatch_lines(match)
    assert result.ret == exit_code

    assert (testdir.tmpdir / "gen_dir" / "imcache.png").isfile() == use_generated_image_dir


def test_skip(testdir) -> None:
    """Test `skip` flag of `verify_image_cache`."""
    make_cached_images(testdir.tmpdir)
    testdir.makepyfile(
        """
        import pytest
        import pyvista as pv
        pv.OFF_SCREEN = True
        def test_imcache(verify_image_cache):
            verify_image_cache.skip = True
            sphere = pv.Sphere()
            plotter = pv.Plotter()
            plotter.add_mesh(sphere, color="blue")
            plotter.show()
         """
    )

    result = testdir.runpytest()
    result.stdout.fnmatch_lines("*[Pp]assed*")


def test_image_cache_dir_commandline(testdir) -> None:
    """Test setting image_cache_dir via CLI option."""
    make_cached_images(testdir.tmpdir, "newdir")
    testdir.makepyfile(
        """
        import pyvista as pv
        pv.OFF_SCREEN = True
        def test_imcache(verify_image_cache):
            sphere = pv.Sphere()
            plotter = pv.Plotter()
            plotter.add_mesh(sphere, color="red")
            plotter.show()
        """
    )

    result = testdir.runpytest("--image_cache_dir", "newdir")
    result.stdout.fnmatch_lines("*[Pp]assed*")


def test_image_cache_dir_ini(testdir) -> None:
    """Test setting image_cache_dir via config."""
    make_cached_images(testdir.tmpdir, "newdir")
    testdir.makepyfile(
        """
        import pyvista as pv
        pv.OFF_SCREEN = True
        def test_imcache(verify_image_cache):
            sphere = pv.Sphere()
            plotter = pv.Plotter()
            plotter.add_mesh(sphere, color="red")
            plotter.show()
        """
    )
    testdir.makepyprojecttoml(
        """
        [tool.pytest.ini_options]
        image_cache_dir = "newdir"
        """
    )
    result = testdir.runpytest()
    result.stdout.fnmatch_lines("*[Pp]assed*")


def test_high_variance_test(testdir) -> None:
    """Test `skip` flag of `verify_image_cache`."""
    make_cached_images(testdir.tmpdir)
    make_cached_images(testdir.tmpdir, name="imcache_var.png")

    # First make sure test fails with image regression error
    testdir.makepyfile(
        test_file1="""
        import pytest
        import pyvista as pv
        pv.OFF_SCREEN = True

        def test_imcache(verify_image_cache):
            sphere = pv.Sphere()
            plotter = pv.Plotter()
            plotter.add_mesh(sphere, color=[255, 5, 5])
            plotter.show()
        """
    )
    # Next mark as a high_variance_test and check that it passes
    testdir.makepyfile(
        test_file2="""
        import pytest
        import pyvista as pv
        pv.OFF_SCREEN = True

        def test_imcache_var(verify_image_cache):
            verify_image_cache.high_variance_test = True
            sphere = pv.Sphere()
            plotter = pv.Plotter()
            plotter.add_mesh(sphere, color=[255, 5, 5])
            plotter.show()
        """
    )
    result = testdir.runpytest("test_file1.py")
    result.stdout.fnmatch_lines("*[Ff]ailed*")
    result.stdout.fnmatch_lines("*Exceeded image regression error*")

    result = testdir.runpytest("test_file2.py")
    result.stdout.fnmatch_lines("*[Pp]assed*")


def test_generated_image_dir_commandline(testdir) -> None:
    """Test setting generated_image_dir via CLI option."""
    make_cached_images(testdir.tmpdir)
    testdir.makepyfile(
        """
        import pyvista as pv
        pv.OFF_SCREEN = True
        def test_imcache(verify_image_cache):
            sphere = pv.Sphere()
            plotter = pv.Plotter()
            plotter.add_mesh(sphere, color="red")
            plotter.show()
        """
    )

    result = testdir.runpytest("--generated_image_dir", "gen_dir")
    assert os.path.isdir(os.path.join(testdir.tmpdir, "gen_dir"))  # noqa: PTH112, PTH118
    assert os.path.isfile(os.path.join(testdir.tmpdir, "gen_dir", "imcache.png"))  # noqa: PTH113, PTH118
    result.stdout.fnmatch_lines("*[Pp]assed*")


def test_generated_image_dir_ini(testdir) -> None:
    """Test setting generated_image_dir via config."""
    make_cached_images(testdir.tmpdir)
    testdir.makepyfile(
        """
        import pyvista as pv
        pv.OFF_SCREEN = True
        def test_imcache(verify_image_cache):
            sphere = pv.Sphere()
            plotter = pv.Plotter()
            plotter.add_mesh(sphere, color="red")
            plotter.show()
        """
    )
    testdir.makepyprojecttoml(
        """
        [tool.pytest.ini_options]
        generated_image_dir = "gen_dir"
        """
    )
    result = testdir.runpytest()
    assert os.path.isdir(os.path.join(testdir.tmpdir, "gen_dir"))  # noqa: PTH112, PTH118
    assert os.path.isfile(os.path.join(testdir.tmpdir, "gen_dir", "imcache.png"))  # noqa: PTH113, PTH118
    result.stdout.fnmatch_lines("*[Pp]assed*")


@pytest.mark.parametrize("reset_only_failed", [True, False])
def test_add_missing_images_commandline(testdir, reset_only_failed) -> None:
    """Test setting add_missing_images via CLI option."""
    testdir.makepyfile(
        """
        import pyvista as pv
        pv.OFF_SCREEN = True
        def test_imcache(verify_image_cache):
            sphere = pv.Sphere()
            plotter = pv.Plotter()
            plotter.add_mesh(sphere, color="red")
            plotter.show()
        """
    )
    args = ["--add_missing_images"]
    if reset_only_failed:
        args.append("--reset_only_failed")
    result = testdir.runpytest(*args)
    isfile = (testdir.tmpdir / "image_cache_dir" / "imcache.png").isfile()
    if reset_only_failed:
        # TODO: An error is currently generated with this option enabled, but should not be. # noqa: TD002, TD003, FIX002
        #   The test should pass with ExitCode.OK
        assert not isfile
        result.stdout.fnmatch_lines("*FileNotFoundError*")
        assert result.ret == pytest.ExitCode.TESTS_FAILED
    else:
        assert isfile
        result.stdout.fnmatch_lines("*[Pp]assed*")
        assert result.ret == pytest.ExitCode.OK


@pytest.mark.parametrize("fail_extra_image_cache", [True, False])
@pytest.mark.parametrize("make_cache", [True, False])
def test_reset_image_cache(testdir, fail_extra_image_cache, make_cache) -> None:
    """Test reset_image_cache  via CLI option."""
    dirname = "image_cache_dir"
    test_image_name = "imcache.png"
    filename_test = testdir.tmpdir / dirname / test_image_name
    filename_original = make_cached_images(testdir.tmpdir, dirname, name="original.png")
    if make_cache:
        filename = make_cached_images(testdir.tmpdir)
        assert filecmp.cmp(filename, filename_original, shallow=False)
    else:
        filename = filename_test
        assert not filename_test.isfile()

    testdir.makepyfile(
        """
        import pyvista as pv
        pv.OFF_SCREEN = True
        def test_imcache(verify_image_cache):
            sphere = pv.Sphere()
            plotter = pv.Plotter()
            plotter.add_mesh(sphere, color="blue")
            plotter.show()
        """
    )
<<<<<<< HEAD
    args = ["--reset_image_cache"]
    if fail_extra_image_cache:
        args.append("--fail_extra_image_cache")
    result = testdir.runpytest(*args)
    # file was created or overwritten
=======
    result = testdir.runpytest("--reset_image_cache")
    # file was overwritten
>>>>>>> 96ce6bbf
    assert not filecmp.cmp(filename, filename_original, shallow=False)
    # should pass even if image doesn't match
    result.stdout.fnmatch_lines("*[Pp]assed*")


def test_cleanup(testdir) -> None:
    """Test cleanup of the `verify_image_cache` fixture."""
    make_cached_images(testdir.tmpdir)
    testdir.makepyfile(
        """
       import pytest
       import pyvista as pv
       pv.OFF_SCREEN = True

       @pytest.fixture()
       def cleanup_tester():
           yield
           assert pv.global_theme.before_close_callback is None

       def test_imcache(cleanup_tester, verify_image_cache):
           sphere = pv.Sphere()
           plotter = pv.Plotter()
           plotter.add_mesh(sphere, color="blue")
           try:
               plotter.show()
           except RuntimeError:
               # continue so the cleanup is tested
               pass
       """
    )

    result = testdir.runpytest()
    result.stdout.fnmatch_lines("*[Pp]assed*")


@pytest.mark.parametrize("add_missing_images", [True, False])
@pytest.mark.parametrize("reset_image_cache", [True, False])
def test_reset_only_failed(testdir, reset_image_cache, add_missing_images) -> None:
    """Test usage of the `reset_only_failed` flag."""
    filename = make_cached_images(testdir.tmpdir)
    filename_original = make_cached_images(testdir.tmpdir, name="original.png")
    assert filecmp.cmp(filename, filename_original, shallow=False)

    testdir.makepyfile(
        """
        import pyvista as pv
        pv.OFF_SCREEN = True
        def test_imcache(verify_image_cache):
            sphere = pv.Box()
            plotter = pv.Plotter()
            plotter.add_mesh(sphere, color="blue")
            plotter.show()
        """
    )

    args = ["--reset_only_failed"]
    if add_missing_images:
        args.append("--add_missing_images")
    if reset_image_cache:
        args.append("--reset_image_cache")

    result = testdir.runpytest(*args)
    result.stdout.fnmatch_lines("*[Pp]assed*")
    result.stdout.fnmatch_lines("*This image will be reset in the cache.")
    # file was overwritten
    assert not filecmp.cmp(filename, filename_original, shallow=False)


def test_file_not_found(testdir) -> None:
    """Test RegressionFileNotFound is correctly raised."""
    testdir.makepyfile(
        """
        import pyvista as pv
        pv.OFF_SCREEN = True
        def test_imcache_num2(verify_image_cache):
            sphere = pv.Box()
            plotter = pv.Plotter()
            plotter.add_mesh(sphere, color="blue")
            plotter.show()
        """
    )

    result = testdir.runpytest()
    result.stdout.fnmatch_lines("*RegressionFileNotFound*")
    result.stdout.fnmatch_lines("*does not exist in image cache*")


@pytest.mark.parametrize(("outcome", "make_cache"), [("error", False), ("error", True), ("warning", True), ("success", True)])
def test_failed_image_dir(testdir, outcome, make_cache) -> None:
    """Test usage of the `failed_image_dir` option."""
    cached_image_name = "imcache.png"
    if make_cache:
        make_cached_images(testdir.tmpdir)

    red = [255, 0, 0]
    almost_red = [250, 0, 0]
    definitely_not_red = [0, 0, 0]
    color = definitely_not_red if outcome == "error" else almost_red if outcome == "warning" else red
    testdir.makepyfile(
        f"""
        import pyvista as pv
        pv.OFF_SCREEN = True
        def test_imcache(verify_image_cache):
            sphere = pv.Sphere()
            plotter = pv.Plotter()
            plotter.add_mesh(sphere, color={color})
            plotter.show()
        """
    )
    dirname = "failed_image_dir"
    result = testdir.runpytest("--failed_image_dir", dirname)

    failed_image_dir_path = testdir.tmpdir / dirname
    if outcome == "success":
        assert not failed_image_dir_path.isdir()
    else:
        result.stdout.fnmatch_lines("*UserWarning: pyvista test failed image dir: failed_image_dir does not yet exist.  Creating dir.")
        if make_cache:
            result.stdout.fnmatch_lines(f"*Exceeded image regression {outcome}*")
        else:
            result.stdout.fnmatch_lines("*RegressionFileNotFound*")

        if outcome == "error":
            expected_subdir = "errors"
            not_expected_subdir = "warnings"
        else:
            expected_subdir = "warnings"
            not_expected_subdir = "errors"

        assert failed_image_dir_path.isdir()

        # Test that dir with failed images is only created as needed
        assert (failed_image_dir_path / expected_subdir).isdir()
        assert not (failed_image_dir_path / not_expected_subdir).isdir()

        from_test_dir = failed_image_dir_path / expected_subdir / "from_test"
        assert from_test_dir.isdir()
        assert (from_test_dir / cached_image_name).isfile()

        from_cache_dir = failed_image_dir_path / expected_subdir / "from_cache"
        if make_cache:
            assert from_cache_dir.isdir()
            assert (from_cache_dir / cached_image_name).isfile()
        else:
            assert not from_cache_dir.isdir()
            assert not (from_cache_dir / cached_image_name).isfile()<|MERGE_RESOLUTION|>--- conflicted
+++ resolved
@@ -302,9 +302,9 @@
         assert result.ret == pytest.ExitCode.OK
 
 
-@pytest.mark.parametrize("fail_extra_image_cache", [True, False])
+@pytest.mark.parametrize("allow_unused_generated", [True, False])
 @pytest.mark.parametrize("make_cache", [True, False])
-def test_reset_image_cache(testdir, fail_extra_image_cache, make_cache) -> None:
+def test_reset_image_cache(testdir, allow_unused_generated, make_cache) -> None:
     """Test reset_image_cache  via CLI option."""
     dirname = "image_cache_dir"
     test_image_name = "imcache.png"
@@ -328,16 +328,11 @@
             plotter.show()
         """
     )
-<<<<<<< HEAD
     args = ["--reset_image_cache"]
-    if fail_extra_image_cache:
-        args.append("--fail_extra_image_cache")
+    if allow_unused_generated:
+        args.append("--allow_unused_generated")
     result = testdir.runpytest(*args)
     # file was created or overwritten
-=======
-    result = testdir.runpytest("--reset_image_cache")
-    # file was overwritten
->>>>>>> 96ce6bbf
     assert not filecmp.cmp(filename, filename_original, shallow=False)
     # should pass even if image doesn't match
     result.stdout.fnmatch_lines("*[Pp]assed*")
