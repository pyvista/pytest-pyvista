from __future__ import annotations  # noqa: D100

from enum import Enum
import filecmp
import os

import pytest
import pyvista as pv

pv.OFF_SCREEN = True


def test_arguments(testdir) -> None:
    """Test pytest arguments."""
    testdir.makepyfile(
        """
        def test_args(verify_image_cache):
            assert verify_image_cache.reset_image_cache
            assert verify_image_cache.ignore_image_cache
            assert verify_image_cache.allow_unused_generated == False

        """
    )
<<<<<<< HEAD
    result = testdir.runpytest("--reset_image_cache", "--ignore_image_cache", "--fail_extra_image_cache", "--allow_unused_cache")
=======
    result = testdir.runpytest("--reset_image_cache", "--ignore_image_cache")
>>>>>>> 96ce6bbf
    result.stdout.fnmatch_lines("*[Pp]assed*")


def make_cached_images(test_path, path="image_cache_dir", name="imcache.png"):  # noqa: ANN201
    """Makes image cache in `test_path/path`."""  # noqa: D401
    d = os.path.join(test_path, path)  # noqa: PTH118
    if not os.path.isdir(d):  # noqa: PTH112
        os.mkdir(d)  # noqa: PTH102
    sphere = pv.Sphere()
    plotter = pv.Plotter()
    plotter.add_mesh(sphere, color="red")
    filename = os.path.join(d, name)  # noqa: PTH118
    plotter.screenshot(filename)
    return filename


def test_verify_image_cache(testdir) -> None:
    """Test regular usage of the `verify_image_cache` fixture."""
    make_cached_images(testdir.tmpdir)
    testdir.makepyfile(
        """
        import pyvista as pv
        pv.OFF_SCREEN = True
        def test_imcache(verify_image_cache):
            sphere = pv.Sphere()
            plotter = pv.Plotter()
            plotter.add_mesh(sphere, color="red")
            plotter.show()
        """
    )

    result = testdir.runpytest()
    result.stdout.fnmatch_lines("*[Pp]assed*")

    assert (testdir.tmpdir / "image_cache_dir").isdir()
    assert not (testdir.tmpdir / "generated_image_dir").isdir()
    assert not (testdir.tmpdir / "failed_image_dir").isdir()


def test_verify_image_cache_fail_regression(testdir) -> None:
    """Test regression of the `verify_image_cache` fixture."""
    make_cached_images(testdir.tmpdir)
    testdir.makepyfile(
        """
       import pytest
       import pyvista as pv
       pv.OFF_SCREEN = True
       def test_imcache(verify_image_cache):
           sphere = pv.Sphere()
           plotter = pv.Plotter()
           plotter.add_mesh(sphere, color="blue")
           plotter.show()
       """
    )

    result = testdir.runpytest()
    result.stdout.fnmatch_lines("*[Ff]ailed*")
    result.stdout.fnmatch_lines("*Exceeded image regression error*")
    result.stdout.fnmatch_lines("*pytest_pyvista.pytest_pyvista.RegressionError:*")
    result.stdout.fnmatch_lines("*Exceeded image regression error of*")


@pytest.mark.parametrize("use_generated_image_dir", [True, False])
@pytest.mark.parametrize("allow_unused_generated", [True, False])
def test_allow_unused_generated(testdir, allow_unused_generated, use_generated_image_dir) -> None:
    """Test using `--allow_unused_generated` CLI option."""
    testdir.makepyfile(
        """
       import pytest
       import pyvista as pv
       pv.OFF_SCREEN = True
       def test_imcache(verify_image_cache):
           sphere = pv.Sphere()
           plotter = pv.Plotter()
           plotter.add_mesh(sphere, color="red")
           plotter.show()
       """
    )
    if allow_unused_generated:
        args = ["--allow_unused_generated"]
        exit_code = pytest.ExitCode.OK
        match = "*[Pp]assed*"
    else:
        args = []
        exit_code = pytest.ExitCode.TESTS_FAILED
        match = "*RegressionFileNotFound*"

    if use_generated_image_dir:
        args.extend(["--generated_image_dir", "gen_dir"])

    result = testdir.runpytest(*args)
    result.stdout.fnmatch_lines(match)
    assert result.ret == exit_code

    assert (testdir.tmpdir / "gen_dir" / "imcache.png").isfile() == use_generated_image_dir


def test_skip(testdir) -> None:
    """Test `skip` flag of `verify_image_cache`."""
    make_cached_images(testdir.tmpdir)
    testdir.makepyfile(
        """
        import pytest
        import pyvista as pv
        pv.OFF_SCREEN = True
        def test_imcache(verify_image_cache):
            verify_image_cache.skip = True
            sphere = pv.Sphere()
            plotter = pv.Plotter()
            plotter.add_mesh(sphere, color="blue")
            plotter.show()
         """
    )

    result = testdir.runpytest()
    result.stdout.fnmatch_lines("*[Pp]assed*")


def test_image_cache_dir_commandline(testdir) -> None:
    """Test setting image_cache_dir via CLI option."""
    make_cached_images(testdir.tmpdir, "newdir")
    testdir.makepyfile(
        """
        import pyvista as pv
        pv.OFF_SCREEN = True
        def test_imcache(verify_image_cache):
            sphere = pv.Sphere()
            plotter = pv.Plotter()
            plotter.add_mesh(sphere, color="red")
            plotter.show()
        """
    )

    result = testdir.runpytest("--image_cache_dir", "newdir")
    result.stdout.fnmatch_lines("*[Pp]assed*")


def test_image_cache_dir_ini(testdir) -> None:
    """Test setting image_cache_dir via config."""
    make_cached_images(testdir.tmpdir, "newdir")
    testdir.makepyfile(
        """
        import pyvista as pv
        pv.OFF_SCREEN = True
        def test_imcache(verify_image_cache):
            sphere = pv.Sphere()
            plotter = pv.Plotter()
            plotter.add_mesh(sphere, color="red")
            plotter.show()
        """
    )
    testdir.makepyprojecttoml(
        """
        [tool.pytest.ini_options]
        image_cache_dir = "newdir"
        """
    )
    result = testdir.runpytest()
    result.stdout.fnmatch_lines("*[Pp]assed*")


def test_high_variance_test(testdir) -> None:
    """Test `skip` flag of `verify_image_cache`."""
    make_cached_images(testdir.tmpdir)
    make_cached_images(testdir.tmpdir, name="imcache_var.png")

    # First make sure test fails with image regression error
    testdir.makepyfile(
        test_file1="""
        import pytest
        import pyvista as pv
        pv.OFF_SCREEN = True

        def test_imcache(verify_image_cache):
            sphere = pv.Sphere()
            plotter = pv.Plotter()
            plotter.add_mesh(sphere, color=[255, 5, 5])
            plotter.show()
        """
    )
    # Next mark as a high_variance_test and check that it passes
    testdir.makepyfile(
        test_file2="""
        import pytest
        import pyvista as pv
        pv.OFF_SCREEN = True

        def test_imcache_var(verify_image_cache):
            verify_image_cache.high_variance_test = True
            sphere = pv.Sphere()
            plotter = pv.Plotter()
            plotter.add_mesh(sphere, color=[255, 5, 5])
            plotter.show()
        """
    )
    result = testdir.runpytest("test_file1.py")
    result.stdout.fnmatch_lines("*[Ff]ailed*")
    result.stdout.fnmatch_lines("*Exceeded image regression error*")

    result = testdir.runpytest("test_file2.py")
    result.stdout.fnmatch_lines("*[Pp]assed*")


def test_generated_image_dir_commandline(testdir) -> None:
    """Test setting generated_image_dir via CLI option."""
    make_cached_images(testdir.tmpdir)
    testdir.makepyfile(
        """
        import pyvista as pv
        pv.OFF_SCREEN = True
        def test_imcache(verify_image_cache):
            sphere = pv.Sphere()
            plotter = pv.Plotter()
            plotter.add_mesh(sphere, color="red")
            plotter.show()
        """
    )

    result = testdir.runpytest("--generated_image_dir", "gen_dir")
    assert os.path.isdir(os.path.join(testdir.tmpdir, "gen_dir"))  # noqa: PTH112, PTH118
    assert os.path.isfile(os.path.join(testdir.tmpdir, "gen_dir", "imcache.png"))  # noqa: PTH113, PTH118
    result.stdout.fnmatch_lines("*[Pp]assed*")


def test_generated_image_dir_ini(testdir) -> None:
    """Test setting generated_image_dir via config."""
    make_cached_images(testdir.tmpdir)
    testdir.makepyfile(
        """
        import pyvista as pv
        pv.OFF_SCREEN = True
        def test_imcache(verify_image_cache):
            sphere = pv.Sphere()
            plotter = pv.Plotter()
            plotter.add_mesh(sphere, color="red")
            plotter.show()
        """
    )
    testdir.makepyprojecttoml(
        """
        [tool.pytest.ini_options]
        generated_image_dir = "gen_dir"
        """
    )
    result = testdir.runpytest()
    assert os.path.isdir(os.path.join(testdir.tmpdir, "gen_dir"))  # noqa: PTH112, PTH118
    assert os.path.isfile(os.path.join(testdir.tmpdir, "gen_dir", "imcache.png"))  # noqa: PTH113, PTH118
    result.stdout.fnmatch_lines("*[Pp]assed*")


def test_add_missing_images_commandline(testdir) -> None:
    """Test setting add_missing_images via CLI option."""
    testdir.makepyfile(
        """
        import pyvista as pv
        pv.OFF_SCREEN = True
        def test_imcache(verify_image_cache):
            sphere = pv.Sphere()
            plotter = pv.Plotter()
            plotter.add_mesh(sphere, color="red")
            plotter.show()
        """
    )

    result = testdir.runpytest("--add_missing_images")
    assert os.path.isfile(os.path.join(testdir.tmpdir, "image_cache_dir", "imcache.png"))  # noqa: PTH113, PTH118
    result.stdout.fnmatch_lines("*[Pp]assed*")


def test_reset_image_cache(testdir) -> None:
    """Test reset_image_cache  via CLI option."""
    filename = make_cached_images(testdir.tmpdir)
    filename_original = make_cached_images(testdir.tmpdir, name="original.png")
    assert filecmp.cmp(filename, filename_original, shallow=False)

    testdir.makepyfile(
        """
        import pyvista as pv
        pv.OFF_SCREEN = True
        def test_imcache(verify_image_cache):
            sphere = pv.Sphere()
            plotter = pv.Plotter()
            plotter.add_mesh(sphere, color="blue")
            plotter.show()
        """
    )
    result = testdir.runpytest("--reset_image_cache")
    # file was overwritten
    assert not filecmp.cmp(filename, filename_original, shallow=False)
    # should pass even if image doesn't match
    result.stdout.fnmatch_lines("*[Pp]assed*")


def test_cleanup(testdir) -> None:
    """Test cleanup of the `verify_image_cache` fixture."""
    make_cached_images(testdir.tmpdir)
    testdir.makepyfile(
        """
       import pytest
       import pyvista as pv
       pv.OFF_SCREEN = True

       @pytest.fixture()
       def cleanup_tester():
           yield
           assert pv.global_theme.before_close_callback is None

       def test_imcache(cleanup_tester, verify_image_cache):
           sphere = pv.Sphere()
           plotter = pv.Plotter()
           plotter.add_mesh(sphere, color="blue")
           try:
               plotter.show()
           except RuntimeError:
               # continue so the cleanup is tested
               pass
       """
    )

    result = testdir.runpytest()
    result.stdout.fnmatch_lines("*[Pp]assed*")


def test_reset_only_failed(testdir) -> None:
    """Test usage of the `reset_only_failed` flag."""
    filename = make_cached_images(testdir.tmpdir)
    filename_original = make_cached_images(testdir.tmpdir, name="original.png")
    assert filecmp.cmp(filename, filename_original, shallow=False)

    testdir.makepyfile(
        """
        import pyvista as pv
        pv.OFF_SCREEN = True
        def test_imcache(verify_image_cache):
            sphere = pv.Box()
            plotter = pv.Plotter()
            plotter.add_mesh(sphere, color="blue")
            plotter.show()
        """
    )

    result = testdir.runpytest("--reset_only_failed")
    result.stdout.fnmatch_lines("*[Pp]assed*")
    result.stdout.fnmatch_lines("*This image will be reset in the cache.")
    # file was overwritten
    assert not filecmp.cmp(filename, filename_original, shallow=False)


def test_file_not_found(testdir) -> None:
    """Test RegressionFileNotFound is correctly raised."""
    testdir.makepyfile(
        """
        import pyvista as pv
        pv.OFF_SCREEN = True
        def test_imcache_num2(verify_image_cache):
            sphere = pv.Box()
            plotter = pv.Plotter()
            plotter.add_mesh(sphere, color="blue")
            plotter.show()
        """
    )

    result = testdir.runpytest()
    result.stdout.fnmatch_lines("*RegressionFileNotFound*")
    result.stdout.fnmatch_lines("*does not exist in image cache*")


@pytest.mark.parametrize(("outcome", "make_cache"), [("error", False), ("error", True), ("warning", True), ("success", True)])
def test_failed_image_dir(testdir, outcome, make_cache) -> None:
    """Test usage of the `failed_image_dir` option."""
    cached_image_name = "imcache.png"
    if make_cache:
        make_cached_images(testdir.tmpdir)

    red = [255, 0, 0]
    almost_red = [250, 0, 0]
    definitely_not_red = [0, 0, 0]
    color = definitely_not_red if outcome == "error" else almost_red if outcome == "warning" else red
    testdir.makepyfile(
        f"""
        import pyvista as pv
        pv.OFF_SCREEN = True
        def test_imcache(verify_image_cache):
            sphere = pv.Sphere()
            plotter = pv.Plotter()
            plotter.add_mesh(sphere, color={color})
            plotter.show()
        """
    )
    dirname = "failed_image_dir"
    result = testdir.runpytest("--failed_image_dir", dirname)

    failed_image_dir_path = testdir.tmpdir / dirname
    if outcome == "success":
        assert not failed_image_dir_path.isdir()
    else:
        result.stdout.fnmatch_lines("*UserWarning: pyvista test failed image dir: failed_image_dir does not yet exist.  Creating dir.")
        if make_cache:
            result.stdout.fnmatch_lines(f"*Exceeded image regression {outcome}*")
        else:
            result.stdout.fnmatch_lines("*RegressionFileNotFound*")

        if outcome == "error":
            expected_subdir = "errors"
            not_expected_subdir = "warnings"
        else:
            expected_subdir = "warnings"
            not_expected_subdir = "errors"

        assert failed_image_dir_path.isdir()

        # Test that dir with failed images is only created as needed
        assert (failed_image_dir_path / expected_subdir).isdir()
        assert not (failed_image_dir_path / not_expected_subdir).isdir()

        from_test_dir = failed_image_dir_path / expected_subdir / "from_test"
        assert from_test_dir.isdir()
        assert (from_test_dir / cached_image_name).isfile()

        from_cache_dir = failed_image_dir_path / expected_subdir / "from_cache"
        if make_cache:
            assert from_cache_dir.isdir()
            assert (from_cache_dir / cached_image_name).isfile()
        else:
            assert not from_cache_dir.isdir()
            assert not (from_cache_dir / cached_image_name).isfile()


class LiteralStrEnum(str, Enum):  # noqa: D101
    def __str__(self) -> str:  # noqa: D105
        return str(self.value)


class PytestMark(LiteralStrEnum):  # noqa: D101
    NONE = ""
    SKIP = "@pytest.mark.skip"


class SkipVerify(LiteralStrEnum):  # noqa: D101
    NONE = ""
    MACOS = "verify_image_cache.macos_skip_image_cache"
    WINDOWS = "verify_image_cache.windows_skip_image_cache"
    IGNORE = "verify_image_cache.ignore_image_cache"
    SKIP = "verify_image_cache.skip"


class MeshColor(LiteralStrEnum):  # noqa: D101
    SUCCESS = "red"
    FAIL = "blue"


class HasUnusedCache(Enum):  # noqa: D101
    TRUE = True
    FALSE = False

    def __bool__(self) -> bool:  # noqa: D105
        return self.value


TESTS_FAILED_ERROR_LINES = [
    "pytest-pyvista: ERROR: Unused cached image file(s) detected (1).",
    "The following images were not generated or skipped by any of the tests:",
]


# fmt: off
@pytest.mark.parametrize(
    ("marker", "skip_verify", "color", "stdout_lines", "stderr_lines", "exit_code", "has_unused_cache"),
    [
        (PytestMark.SKIP, SkipVerify.NONE, MeshColor.SUCCESS, ["*skipped*"], [], pytest.ExitCode.OK, HasUnusedCache.FALSE),
        (PytestMark.NONE, SkipVerify.NONE, MeshColor.SUCCESS, ["*[Pp]assed*"], [], pytest.ExitCode.OK, HasUnusedCache.FALSE),
        (PytestMark.NONE, SkipVerify.MACOS, MeshColor.SUCCESS, ["*[Pp]assed*"], [], pytest.ExitCode.OK, HasUnusedCache.FALSE),
        (PytestMark.NONE, SkipVerify.WINDOWS, MeshColor.SUCCESS, ["*[Pp]assed*"], [], pytest.ExitCode.OK, HasUnusedCache.FALSE),
        (PytestMark.NONE, SkipVerify.IGNORE, MeshColor.SUCCESS, ["*[Pp]assed*"], [], pytest.ExitCode.OK, HasUnusedCache.FALSE),
        (PytestMark.NONE, SkipVerify.SKIP, MeshColor.SUCCESS, ["*[Pp]assed*"], [], pytest.ExitCode.OK, HasUnusedCache.FALSE),
        (PytestMark.NONE, SkipVerify.NONE, MeshColor.FAIL, ["*FAILED*"], [], pytest.ExitCode.TESTS_FAILED, HasUnusedCache.FALSE),
        (PytestMark.SKIP, SkipVerify.NONE, MeshColor.SUCCESS, [], [*TESTS_FAILED_ERROR_LINES, "['imcache.png']"], pytest.ExitCode.TESTS_FAILED, HasUnusedCache.TRUE),  # noqa: E501
        (PytestMark.NONE, SkipVerify.NONE, MeshColor.SUCCESS, [], [*TESTS_FAILED_ERROR_LINES, "['imcache.png']"], pytest.ExitCode.TESTS_FAILED, HasUnusedCache.TRUE),  # noqa: E501
        (PytestMark.NONE, SkipVerify.NONE, MeshColor.FAIL, [], [*TESTS_FAILED_ERROR_LINES, "['imcache.png']"], pytest.ExitCode.TESTS_FAILED, HasUnusedCache.TRUE),  # noqa: E501
    ],
)  # fmt: skip
def test_allow_unused_cache(testdir, marker, skip_verify, color, stdout_lines, stderr_lines, exit_code, has_unused_cache) -> None:  # noqa: PLR0913
    """Ensure unused cached images are detected correctly."""
    test_name = "foo"
    image_name = test_name + ".png"
    image_cache_dir = "image_cache_dir"

    make_cached_images(testdir.tmpdir, image_cache_dir, image_name)
    if has_unused_cache:
        make_cached_images(testdir.tmpdir)

    testdir.makepyfile(
        f"""
        import pytest
        import pyvista as pv
        pv.OFF_SCREEN = True
        {marker}
        def test_{test_name}(verify_image_cache):
            {skip_verify}
            sphere = pv.Sphere()
            plotter = pv.Plotter()
            plotter.add_mesh(sphere, color="{color}")
            plotter.show()
        """
    )

    result = testdir.runpytest()

    assert result.ret == exit_code
    result.stderr.fnmatch_lines(stderr_lines)
    result.stdout.fnmatch_lines(stdout_lines)


@pytest.mark.parametrize("skip", [True,False])
@pytest.mark.parametrize("args", ["--allow_unused_cache", []])
def test_allow_unused_cache_skip_multiple_images(testdir, skip, args) -> None:
    """Test skips when there are multiple calls to show() in a test."""
    make_cached_images(testdir.tmpdir, name="imcache.png")
    make_cached_images(testdir.tmpdir, name="imcache_1.png")

    marker = "@pytest.mark.skip" if skip else ""
    testdir.makepyfile(
        f"""
        import pytest
        import pyvista as pv
        pv.OFF_SCREEN = True
        {marker}
        def test_imcache(verify_image_cache):
            sphere = pv.Sphere()
            plotter = pv.Plotter()
            plotter.add_mesh(sphere, color="red")
            plotter.show()
            #
            plotter = pv.Plotter()
            plotter.add_mesh(sphere, color="red")
            plotter.show()
        """
    )

    result = testdir.runpytest(args)
    expected = "*skipped*" if skip else "*[Pp]assed*"
    result.stdout.fnmatch_lines(expected)
    assert result.ret == pytest.ExitCode.OK


@pytest.mark.parametrize("allow_unused_cache", [True, False])
def test_allow_unused_cache_name_mismatch(testdir, allow_unused_cache) -> None:
    """Test cached image doesn't match test name."""
    image_name = "im_cache.png"
    make_cached_images(testdir.tmpdir, name=image_name)
    make_cached_images(testdir.tmpdir)

    testdir.makepyfile(
        """
        import pyvista as pv
        pv.OFF_SCREEN = True
        def test_imcache(verify_image_cache):
            sphere = pv.Sphere()
            plotter = pv.Plotter()
            plotter.add_mesh(sphere, color="red")
            plotter.show()
        """
    )
    args = "--allow_unused_cache" if allow_unused_cache else []
    result = testdir.runpytest(args)
    if allow_unused_cache:
        result.stdout.fnmatch_lines("*[Pp]assed*")
        assert result.ret == pytest.ExitCode.OK
    else:
        result.stderr.fnmatch_lines([*TESTS_FAILED_ERROR_LINES, f"[{image_name!r}]"])
        assert result.ret == pytest.ExitCode.TESTS_FAILED<|MERGE_RESOLUTION|>--- conflicted
+++ resolved
@@ -21,11 +21,7 @@
 
         """
     )
-<<<<<<< HEAD
-    result = testdir.runpytest("--reset_image_cache", "--ignore_image_cache", "--fail_extra_image_cache", "--allow_unused_cache")
-=======
-    result = testdir.runpytest("--reset_image_cache", "--ignore_image_cache")
->>>>>>> 96ce6bbf
+    result = testdir.runpytest("--reset_image_cache", "--ignore_image_cache", "--allow_unused_cache")
     result.stdout.fnmatch_lines("*[Pp]assed*")
 
 
